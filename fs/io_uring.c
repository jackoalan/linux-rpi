// SPDX-License-Identifier: GPL-2.0
/*
 * Shared application/kernel submission and completion ring pairs, for
 * supporting fast/efficient IO.
 *
 * A note on the read/write ordering memory barriers that are matched between
 * the application and kernel side.
 *
 * After the application reads the CQ ring tail, it must use an
 * appropriate smp_rmb() to pair with the smp_wmb() the kernel uses
 * before writing the tail (using smp_load_acquire to read the tail will
 * do). It also needs a smp_mb() before updating CQ head (ordering the
 * entry load(s) with the head store), pairing with an implicit barrier
 * through a control-dependency in io_get_cqe (smp_store_release to
 * store head will do). Failure to do so could lead to reading invalid
 * CQ entries.
 *
 * Likewise, the application must use an appropriate smp_wmb() before
 * writing the SQ tail (ordering SQ entry stores with the tail store),
 * which pairs with smp_load_acquire in io_get_sqring (smp_store_release
 * to store the tail will do). And it needs a barrier ordering the SQ
 * head load before writing new SQ entries (smp_load_acquire to read
 * head will do).
 *
 * When using the SQ poll thread (IORING_SETUP_SQPOLL), the application
 * needs to check the SQ flags for IORING_SQ_NEED_WAKEUP *after*
 * updating the SQ tail; a full memory barrier smp_mb() is needed
 * between.
 *
 * Also see the examples in the liburing library:
 *
 *	git://git.kernel.dk/liburing
 *
 * io_uring also uses READ/WRITE_ONCE() for _any_ store or load that happens
 * from data shared between the kernel and application. This is done both
 * for ordering purposes, but also to ensure that once a value is loaded from
 * data that the application could potentially modify, it remains stable.
 *
 * Copyright (C) 2018-2019 Jens Axboe
 * Copyright (c) 2018-2019 Christoph Hellwig
 */
#include <linux/kernel.h>
#include <linux/init.h>
#include <linux/errno.h>
#include <linux/syscalls.h>
#include <linux/compat.h>
#include <net/compat.h>
#include <linux/refcount.h>
#include <linux/uio.h>
#include <linux/bits.h>

#include <linux/sched/signal.h>
#include <linux/fs.h>
#include <linux/file.h>
#include <linux/fdtable.h>
#include <linux/mm.h>
#include <linux/mman.h>
#include <linux/percpu.h>
#include <linux/slab.h>
#include <linux/blk-mq.h>
#include <linux/bvec.h>
#include <linux/net.h>
#include <net/sock.h>
#include <net/af_unix.h>
#include <net/scm.h>
#include <linux/anon_inodes.h>
#include <linux/sched/mm.h>
#include <linux/uaccess.h>
#include <linux/nospec.h>
#include <linux/sizes.h>
#include <linux/hugetlb.h>
#include <linux/highmem.h>
#include <linux/namei.h>
#include <linux/fsnotify.h>
#include <linux/fadvise.h>
#include <linux/eventpoll.h>
#include <linux/splice.h>
#include <linux/task_work.h>
#include <linux/pagemap.h>
#include <linux/io_uring.h>
#include <linux/audit.h>
#include <linux/security.h>
#include <linux/xattr.h>

#define CREATE_TRACE_POINTS
#include <trace/events/io_uring.h>

#include <uapi/linux/io_uring.h>

#include "internal.h"
#include "io-wq.h"

#define IORING_MAX_ENTRIES	32768
#define IORING_MAX_CQ_ENTRIES	(2 * IORING_MAX_ENTRIES)
#define IORING_SQPOLL_CAP_ENTRIES_VALUE 8

/* only define max */
#define IORING_MAX_FIXED_FILES	(1U << 20)
#define IORING_MAX_RESTRICTIONS	(IORING_RESTRICTION_LAST + \
				 IORING_REGISTER_LAST + IORING_OP_LAST)

#define IO_RSRC_TAG_TABLE_SHIFT	(PAGE_SHIFT - 3)
#define IO_RSRC_TAG_TABLE_MAX	(1U << IO_RSRC_TAG_TABLE_SHIFT)
#define IO_RSRC_TAG_TABLE_MASK	(IO_RSRC_TAG_TABLE_MAX - 1)

#define IORING_MAX_REG_BUFFERS	(1U << 14)

#define SQE_COMMON_FLAGS (IOSQE_FIXED_FILE | IOSQE_IO_LINK | \
			  IOSQE_IO_HARDLINK | IOSQE_ASYNC)

#define SQE_VALID_FLAGS	(SQE_COMMON_FLAGS | IOSQE_BUFFER_SELECT | \
			IOSQE_IO_DRAIN | IOSQE_CQE_SKIP_SUCCESS)

#define IO_REQ_CLEAN_FLAGS (REQ_F_BUFFER_SELECTED | REQ_F_NEED_CLEANUP | \
				REQ_F_POLLED | REQ_F_INFLIGHT | REQ_F_CREDS | \
				REQ_F_ASYNC_DATA)

#define IO_REQ_CLEAN_SLOW_FLAGS (REQ_F_REFCOUNT | REQ_F_LINK | REQ_F_HARDLINK |\
				 IO_REQ_CLEAN_FLAGS)

#define IO_APOLL_MULTI_POLLED (REQ_F_APOLL_MULTISHOT | REQ_F_POLLED)

#define IO_TCTX_REFS_CACHE_NR	(1U << 10)

struct io_uring {
	u32 head ____cacheline_aligned_in_smp;
	u32 tail ____cacheline_aligned_in_smp;
};

/*
 * This data is shared with the application through the mmap at offsets
 * IORING_OFF_SQ_RING and IORING_OFF_CQ_RING.
 *
 * The offsets to the member fields are published through struct
 * io_sqring_offsets when calling io_uring_setup.
 */
struct io_rings {
	/*
	 * Head and tail offsets into the ring; the offsets need to be
	 * masked to get valid indices.
	 *
	 * The kernel controls head of the sq ring and the tail of the cq ring,
	 * and the application controls tail of the sq ring and the head of the
	 * cq ring.
	 */
	struct io_uring		sq, cq;
	/*
	 * Bitmasks to apply to head and tail offsets (constant, equals
	 * ring_entries - 1)
	 */
	u32			sq_ring_mask, cq_ring_mask;
	/* Ring sizes (constant, power of 2) */
	u32			sq_ring_entries, cq_ring_entries;
	/*
	 * Number of invalid entries dropped by the kernel due to
	 * invalid index stored in array
	 *
	 * Written by the kernel, shouldn't be modified by the
	 * application (i.e. get number of "new events" by comparing to
	 * cached value).
	 *
	 * After a new SQ head value was read by the application this
	 * counter includes all submissions that were dropped reaching
	 * the new SQ head (and possibly more).
	 */
	u32			sq_dropped;
	/*
	 * Runtime SQ flags
	 *
	 * Written by the kernel, shouldn't be modified by the
	 * application.
	 *
	 * The application needs a full memory barrier before checking
	 * for IORING_SQ_NEED_WAKEUP after updating the sq tail.
	 */
	atomic_t		sq_flags;
	/*
	 * Runtime CQ flags
	 *
	 * Written by the application, shouldn't be modified by the
	 * kernel.
	 */
	u32			cq_flags;
	/*
	 * Number of completion events lost because the queue was full;
	 * this should be avoided by the application by making sure
	 * there are not more requests pending than there is space in
	 * the completion queue.
	 *
	 * Written by the kernel, shouldn't be modified by the
	 * application (i.e. get number of "new events" by comparing to
	 * cached value).
	 *
	 * As completion events come in out of order this counter is not
	 * ordered with any other data.
	 */
	u32			cq_overflow;
	/*
	 * Ring buffer of completion events.
	 *
	 * The kernel writes completion events fresh every time they are
	 * produced, so the application is allowed to modify pending
	 * entries.
	 */
	struct io_uring_cqe	cqes[] ____cacheline_aligned_in_smp;
};

struct io_mapped_ubuf {
	u64		ubuf;
	u64		ubuf_end;
	unsigned int	nr_bvecs;
	unsigned long	acct_pages;
	struct bio_vec	bvec[];
};

struct io_ring_ctx;

struct io_overflow_cqe {
	struct list_head list;
	struct io_uring_cqe cqe;
};

/*
 * FFS_SCM is only available on 64-bit archs, for 32-bit we just define it as 0
 * and define IO_URING_SCM_ALL. For this case, we use SCM for all files as we
 * can't safely always dereference the file when the task has exited and ring
 * cleanup is done. If a file is tracked and part of SCM, then unix gc on
 * process exit may reap it before __io_sqe_files_unregister() is run.
 */
#define FFS_NOWAIT		0x1UL
#define FFS_ISREG		0x2UL
#if defined(CONFIG_64BIT)
#define FFS_SCM			0x4UL
#else
#define IO_URING_SCM_ALL
#define FFS_SCM			0x0UL
#endif
#define FFS_MASK		~(FFS_NOWAIT|FFS_ISREG|FFS_SCM)

struct io_fixed_file {
	/* file * with additional FFS_* flags */
	unsigned long file_ptr;
};

struct io_rsrc_put {
	struct list_head list;
	u64 tag;
	union {
		void *rsrc;
		struct file *file;
		struct io_mapped_ubuf *buf;
	};
};

struct io_file_table {
	struct io_fixed_file *files;
	unsigned long *bitmap;
	unsigned int alloc_hint;
};

struct io_rsrc_node {
	struct percpu_ref		refs;
	struct list_head		node;
	struct list_head		rsrc_list;
	struct io_rsrc_data		*rsrc_data;
	struct llist_node		llist;
	bool				done;
};

typedef void (rsrc_put_fn)(struct io_ring_ctx *ctx, struct io_rsrc_put *prsrc);

struct io_rsrc_data {
	struct io_ring_ctx		*ctx;

	u64				**tags;
	unsigned int			nr;
	rsrc_put_fn			*do_put;
	atomic_t			refs;
	struct completion		done;
	bool				quiesce;
};

#define IO_BUFFER_LIST_BUF_PER_PAGE (PAGE_SIZE / sizeof(struct io_uring_buf))
struct io_buffer_list {
	/*
	 * If ->buf_nr_pages is set, then buf_pages/buf_ring are used. If not,
	 * then these are classic provided buffers and ->buf_list is used.
	 */
	union {
		struct list_head buf_list;
		struct {
			struct page **buf_pages;
			struct io_uring_buf_ring *buf_ring;
		};
	};
	__u16 bgid;

	/* below is for ring provided buffers */
	__u16 buf_nr_pages;
	__u16 nr_entries;
	__u32 head;
	__u32 mask;
};

struct io_buffer {
	struct list_head list;
	__u64 addr;
	__u32 len;
	__u16 bid;
	__u16 bgid;
};

struct io_restriction {
	DECLARE_BITMAP(register_op, IORING_REGISTER_LAST);
	DECLARE_BITMAP(sqe_op, IORING_OP_LAST);
	u8 sqe_flags_allowed;
	u8 sqe_flags_required;
	bool registered;
};

enum {
	IO_SQ_THREAD_SHOULD_STOP = 0,
	IO_SQ_THREAD_SHOULD_PARK,
};

struct io_sq_data {
	refcount_t		refs;
	atomic_t		park_pending;
	struct mutex		lock;

	/* ctx's that are using this sqd */
	struct list_head	ctx_list;

	struct task_struct	*thread;
	struct wait_queue_head	wait;

	unsigned		sq_thread_idle;
	int			sq_cpu;
	pid_t			task_pid;
	pid_t			task_tgid;

	unsigned long		state;
	struct completion	exited;
};

#define IO_COMPL_BATCH			32
#define IO_REQ_CACHE_SIZE		32
#define IO_REQ_ALLOC_BATCH		8

struct io_submit_link {
	struct io_kiocb		*head;
	struct io_kiocb		*last;
};

struct io_submit_state {
	/* inline/task_work completion list, under ->uring_lock */
	struct io_wq_work_node	free_list;
	/* batch completion logic */
	struct io_wq_work_list	compl_reqs;
	struct io_submit_link	link;

	bool			plug_started;
	bool			need_plug;
	bool			flush_cqes;
	unsigned short		submit_nr;
	struct blk_plug		plug;
};

struct io_ev_fd {
	struct eventfd_ctx	*cq_ev_fd;
	unsigned int		eventfd_async: 1;
	struct rcu_head		rcu;
};

#define BGID_ARRAY	64

struct io_ring_ctx {
	/* const or read-mostly hot data */
	struct {
		struct percpu_ref	refs;

		struct io_rings		*rings;
		unsigned int		flags;
		enum task_work_notify_mode	notify_method;
		unsigned int		compat: 1;
		unsigned int		drain_next: 1;
		unsigned int		restricted: 1;
		unsigned int		off_timeout_used: 1;
		unsigned int		drain_active: 1;
		unsigned int		drain_disabled: 1;
		unsigned int		has_evfd: 1;
		unsigned int		syscall_iopoll: 1;
	} ____cacheline_aligned_in_smp;

	/* submission data */
	struct {
		struct mutex		uring_lock;

		/*
		 * Ring buffer of indices into array of io_uring_sqe, which is
		 * mmapped by the application using the IORING_OFF_SQES offset.
		 *
		 * This indirection could e.g. be used to assign fixed
		 * io_uring_sqe entries to operations and only submit them to
		 * the queue when needed.
		 *
		 * The kernel modifies neither the indices array nor the entries
		 * array.
		 */
		u32			*sq_array;
		struct io_uring_sqe	*sq_sqes;
		unsigned		cached_sq_head;
		unsigned		sq_entries;
		struct list_head	defer_list;

		/*
		 * Fixed resources fast path, should be accessed only under
		 * uring_lock, and updated through io_uring_register(2)
		 */
		struct io_rsrc_node	*rsrc_node;
		int			rsrc_cached_refs;
		atomic_t		cancel_seq;
		struct io_file_table	file_table;
		unsigned		nr_user_files;
		unsigned		nr_user_bufs;
		struct io_mapped_ubuf	**user_bufs;

		struct io_submit_state	submit_state;

		struct io_buffer_list	*io_bl;
		struct xarray		io_bl_xa;
		struct list_head	io_buffers_cache;

		struct list_head	timeout_list;
		struct list_head	ltimeout_list;
		struct list_head	cq_overflow_list;
		struct list_head	apoll_cache;
		struct xarray		personalities;
		u32			pers_next;
		unsigned		sq_thread_idle;
	} ____cacheline_aligned_in_smp;

	/* IRQ completion list, under ->completion_lock */
	struct io_wq_work_list	locked_free_list;
	unsigned int		locked_free_nr;

	const struct cred	*sq_creds;	/* cred used for __io_sq_thread() */
	struct io_sq_data	*sq_data;	/* if using sq thread polling */

	struct wait_queue_head	sqo_sq_wait;
	struct list_head	sqd_list;

	unsigned long		check_cq;

	struct {
		/*
		 * We cache a range of free CQEs we can use, once exhausted it
		 * should go through a slower range setup, see __io_get_cqe()
		 */
		struct io_uring_cqe	*cqe_cached;
		struct io_uring_cqe	*cqe_sentinel;

		unsigned		cached_cq_tail;
		unsigned		cq_entries;
		struct io_ev_fd	__rcu	*io_ev_fd;
		struct wait_queue_head	cq_wait;
		unsigned		cq_extra;
		atomic_t		cq_timeouts;
		unsigned		cq_last_tm_flush;
	} ____cacheline_aligned_in_smp;

	struct {
		spinlock_t		completion_lock;

		spinlock_t		timeout_lock;

		/*
		 * ->iopoll_list is protected by the ctx->uring_lock for
		 * io_uring instances that don't use IORING_SETUP_SQPOLL.
		 * For SQPOLL, only the single threaded io_sq_thread() will
		 * manipulate the list, hence no extra locking is needed there.
		 */
		struct io_wq_work_list	iopoll_list;
		struct hlist_head	*cancel_hash;
		unsigned		cancel_hash_bits;
		bool			poll_multi_queue;

		struct list_head	io_buffers_comp;
	} ____cacheline_aligned_in_smp;

	struct io_restriction		restrictions;

	/* slow path rsrc auxilary data, used by update/register */
	struct {
		struct io_rsrc_node		*rsrc_backup_node;
		struct io_mapped_ubuf		*dummy_ubuf;
		struct io_rsrc_data		*file_data;
		struct io_rsrc_data		*buf_data;

		struct delayed_work		rsrc_put_work;
		struct llist_head		rsrc_put_llist;
		struct list_head		rsrc_ref_list;
		spinlock_t			rsrc_ref_lock;

		struct list_head	io_buffers_pages;
	};

	/* Keep this last, we don't need it for the fast path */
	struct {
		#if defined(CONFIG_UNIX)
			struct socket		*ring_sock;
		#endif
		/* hashed buffered write serialization */
		struct io_wq_hash		*hash_map;

		/* Only used for accounting purposes */
		struct user_struct		*user;
		struct mm_struct		*mm_account;

		/* ctx exit and cancelation */
		struct llist_head		fallback_llist;
		struct delayed_work		fallback_work;
		struct work_struct		exit_work;
		struct list_head		tctx_list;
		struct completion		ref_comp;
		u32				iowq_limits[2];
		bool				iowq_limits_set;
	};
};

/*
 * Arbitrary limit, can be raised if need be
 */
#define IO_RINGFD_REG_MAX 16

struct io_uring_task {
	/* submission side */
	int			cached_refs;
	struct xarray		xa;
	struct wait_queue_head	wait;
	const struct io_ring_ctx *last;
	struct io_wq		*io_wq;
	struct percpu_counter	inflight;
	atomic_t		inflight_tracked;
	atomic_t		in_idle;

	spinlock_t		task_lock;
	struct io_wq_work_list	task_list;
	struct io_wq_work_list	prio_task_list;
	struct callback_head	task_work;
	struct file		**registered_rings;
	bool			task_running;
};

/*
 * First field must be the file pointer in all the
 * iocb unions! See also 'struct kiocb' in <linux/fs.h>
 */
struct io_poll_iocb {
	struct file			*file;
	struct wait_queue_head		*head;
	__poll_t			events;
	struct wait_queue_entry		wait;
};

struct io_poll_update {
	struct file			*file;
	u64				old_user_data;
	u64				new_user_data;
	__poll_t			events;
	bool				update_events;
	bool				update_user_data;
};

struct io_close {
	struct file			*file;
	int				fd;
	u32				file_slot;
	u32				flags;
};

struct io_timeout_data {
	struct io_kiocb			*req;
	struct hrtimer			timer;
	struct timespec64		ts;
	enum hrtimer_mode		mode;
	u32				flags;
};

struct io_accept {
	struct file			*file;
	struct sockaddr __user		*addr;
	int __user			*addr_len;
	int				flags;
	u32				file_slot;
	unsigned long			nofile;
};

struct io_socket {
	struct file			*file;
	int				domain;
	int				type;
	int				protocol;
	int				flags;
	u32				file_slot;
	unsigned long			nofile;
};

struct io_sync {
	struct file			*file;
	loff_t				len;
	loff_t				off;
	int				flags;
	int				mode;
};

struct io_cancel {
	struct file			*file;
	u64				addr;
	u32				flags;
	s32				fd;
};

struct io_timeout {
	struct file			*file;
	u32				off;
	u32				target_seq;
	struct list_head		list;
	/* head of the link, used by linked timeouts only */
	struct io_kiocb			*head;
	/* for linked completions */
	struct io_kiocb			*prev;
};

struct io_timeout_rem {
	struct file			*file;
	u64				addr;

	/* timeout update */
	struct timespec64		ts;
	u32				flags;
	bool				ltimeout;
};

struct io_rw {
	/* NOTE: kiocb has the file as the first member, so don't do it here */
	struct kiocb			kiocb;
	u64				addr;
	u32				len;
	rwf_t				flags;
};

struct io_connect {
	struct file			*file;
	struct sockaddr __user		*addr;
	int				addr_len;
};

struct io_sr_msg {
	struct file			*file;
	union {
		struct compat_msghdr __user	*umsg_compat;
		struct user_msghdr __user	*umsg;
		void __user			*buf;
	};
	int				msg_flags;
	size_t				len;
	size_t				done_io;
	unsigned int			flags;
};

struct io_open {
	struct file			*file;
	int				dfd;
	u32				file_slot;
	struct filename			*filename;
	struct open_how			how;
	unsigned long			nofile;
};

struct io_rsrc_update {
	struct file			*file;
	u64				arg;
	u32				nr_args;
	u32				offset;
};

struct io_fadvise {
	struct file			*file;
	u64				offset;
	u32				len;
	u32				advice;
};

struct io_madvise {
	struct file			*file;
	u64				addr;
	u32				len;
	u32				advice;
};

struct io_epoll {
	struct file			*file;
	int				epfd;
	int				op;
	int				fd;
	struct epoll_event		event;
};

struct io_splice {
	struct file			*file_out;
	loff_t				off_out;
	loff_t				off_in;
	u64				len;
	int				splice_fd_in;
	unsigned int			flags;
};

struct io_provide_buf {
	struct file			*file;
	__u64				addr;
	__u32				len;
	__u32				bgid;
	__u16				nbufs;
	__u16				bid;
};

struct io_statx {
	struct file			*file;
	int				dfd;
	unsigned int			mask;
	unsigned int			flags;
	struct filename			*filename;
	struct statx __user		*buffer;
};

struct io_shutdown {
	struct file			*file;
	int				how;
};

struct io_rename {
	struct file			*file;
	int				old_dfd;
	int				new_dfd;
	struct filename			*oldpath;
	struct filename			*newpath;
	int				flags;
};

struct io_unlink {
	struct file			*file;
	int				dfd;
	int				flags;
	struct filename			*filename;
};

struct io_mkdir {
	struct file			*file;
	int				dfd;
	umode_t				mode;
	struct filename			*filename;
};

struct io_symlink {
	struct file			*file;
	int				new_dfd;
	struct filename			*oldpath;
	struct filename			*newpath;
};

struct io_hardlink {
	struct file			*file;
	int				old_dfd;
	int				new_dfd;
	struct filename			*oldpath;
	struct filename			*newpath;
	int				flags;
};

struct io_msg {
	struct file			*file;
	u64 user_data;
	u32 len;
};

struct io_nop {
	struct file			*file;
	u64				extra1;
	u64				extra2;
};

struct io_async_connect {
	struct sockaddr_storage		address;
};

struct io_async_msghdr {
	struct iovec			fast_iov[UIO_FASTIOV];
	/* points to an allocated iov, if NULL we use fast_iov instead */
	struct iovec			*free_iov;
	struct sockaddr __user		*uaddr;
	struct msghdr			msg;
	struct sockaddr_storage		addr;
};

struct io_rw_state {
	struct iov_iter			iter;
	struct iov_iter_state		iter_state;
	struct iovec			fast_iov[UIO_FASTIOV];
};

struct io_async_rw {
	struct io_rw_state		s;
	const struct iovec		*free_iovec;
	size_t				bytes_done;
	struct wait_page_queue		wpq;
};

struct io_xattr {
	struct file			*file;
	struct xattr_ctx		ctx;
	struct filename			*filename;
};

enum {
	REQ_F_FIXED_FILE_BIT	= IOSQE_FIXED_FILE_BIT,
	REQ_F_IO_DRAIN_BIT	= IOSQE_IO_DRAIN_BIT,
	REQ_F_LINK_BIT		= IOSQE_IO_LINK_BIT,
	REQ_F_HARDLINK_BIT	= IOSQE_IO_HARDLINK_BIT,
	REQ_F_FORCE_ASYNC_BIT	= IOSQE_ASYNC_BIT,
	REQ_F_BUFFER_SELECT_BIT	= IOSQE_BUFFER_SELECT_BIT,
	REQ_F_CQE_SKIP_BIT	= IOSQE_CQE_SKIP_SUCCESS_BIT,

	/* first byte is taken by user flags, shift it to not overlap */
	REQ_F_FAIL_BIT		= 8,
	REQ_F_INFLIGHT_BIT,
	REQ_F_CUR_POS_BIT,
	REQ_F_NOWAIT_BIT,
	REQ_F_LINK_TIMEOUT_BIT,
	REQ_F_NEED_CLEANUP_BIT,
	REQ_F_POLLED_BIT,
	REQ_F_BUFFER_SELECTED_BIT,
	REQ_F_BUFFER_RING_BIT,
	REQ_F_COMPLETE_INLINE_BIT,
	REQ_F_REISSUE_BIT,
	REQ_F_CREDS_BIT,
	REQ_F_REFCOUNT_BIT,
	REQ_F_ARM_LTIMEOUT_BIT,
	REQ_F_ASYNC_DATA_BIT,
	REQ_F_SKIP_LINK_CQES_BIT,
	REQ_F_SINGLE_POLL_BIT,
	REQ_F_DOUBLE_POLL_BIT,
	REQ_F_PARTIAL_IO_BIT,
	REQ_F_APOLL_MULTISHOT_BIT,
	/* keep async read/write and isreg together and in order */
	REQ_F_SUPPORT_NOWAIT_BIT,
	REQ_F_ISREG_BIT,

	/* not a real bit, just to check we're not overflowing the space */
	__REQ_F_LAST_BIT,
};

enum {
	/* ctx owns file */
	REQ_F_FIXED_FILE	= BIT(REQ_F_FIXED_FILE_BIT),
	/* drain existing IO first */
	REQ_F_IO_DRAIN		= BIT(REQ_F_IO_DRAIN_BIT),
	/* linked sqes */
	REQ_F_LINK		= BIT(REQ_F_LINK_BIT),
	/* doesn't sever on completion < 0 */
	REQ_F_HARDLINK		= BIT(REQ_F_HARDLINK_BIT),
	/* IOSQE_ASYNC */
	REQ_F_FORCE_ASYNC	= BIT(REQ_F_FORCE_ASYNC_BIT),
	/* IOSQE_BUFFER_SELECT */
	REQ_F_BUFFER_SELECT	= BIT(REQ_F_BUFFER_SELECT_BIT),
	/* IOSQE_CQE_SKIP_SUCCESS */
	REQ_F_CQE_SKIP		= BIT(REQ_F_CQE_SKIP_BIT),

	/* fail rest of links */
	REQ_F_FAIL		= BIT(REQ_F_FAIL_BIT),
	/* on inflight list, should be cancelled and waited on exit reliably */
	REQ_F_INFLIGHT		= BIT(REQ_F_INFLIGHT_BIT),
	/* read/write uses file position */
	REQ_F_CUR_POS		= BIT(REQ_F_CUR_POS_BIT),
	/* must not punt to workers */
	REQ_F_NOWAIT		= BIT(REQ_F_NOWAIT_BIT),
	/* has or had linked timeout */
	REQ_F_LINK_TIMEOUT	= BIT(REQ_F_LINK_TIMEOUT_BIT),
	/* needs cleanup */
	REQ_F_NEED_CLEANUP	= BIT(REQ_F_NEED_CLEANUP_BIT),
	/* already went through poll handler */
	REQ_F_POLLED		= BIT(REQ_F_POLLED_BIT),
	/* buffer already selected */
	REQ_F_BUFFER_SELECTED	= BIT(REQ_F_BUFFER_SELECTED_BIT),
	/* buffer selected from ring, needs commit */
	REQ_F_BUFFER_RING	= BIT(REQ_F_BUFFER_RING_BIT),
	/* completion is deferred through io_comp_state */
	REQ_F_COMPLETE_INLINE	= BIT(REQ_F_COMPLETE_INLINE_BIT),
	/* caller should reissue async */
	REQ_F_REISSUE		= BIT(REQ_F_REISSUE_BIT),
	/* supports async reads/writes */
	REQ_F_SUPPORT_NOWAIT	= BIT(REQ_F_SUPPORT_NOWAIT_BIT),
	/* regular file */
	REQ_F_ISREG		= BIT(REQ_F_ISREG_BIT),
	/* has creds assigned */
	REQ_F_CREDS		= BIT(REQ_F_CREDS_BIT),
	/* skip refcounting if not set */
	REQ_F_REFCOUNT		= BIT(REQ_F_REFCOUNT_BIT),
	/* there is a linked timeout that has to be armed */
	REQ_F_ARM_LTIMEOUT	= BIT(REQ_F_ARM_LTIMEOUT_BIT),
	/* ->async_data allocated */
	REQ_F_ASYNC_DATA	= BIT(REQ_F_ASYNC_DATA_BIT),
	/* don't post CQEs while failing linked requests */
	REQ_F_SKIP_LINK_CQES	= BIT(REQ_F_SKIP_LINK_CQES_BIT),
	/* single poll may be active */
	REQ_F_SINGLE_POLL	= BIT(REQ_F_SINGLE_POLL_BIT),
	/* double poll may active */
	REQ_F_DOUBLE_POLL	= BIT(REQ_F_DOUBLE_POLL_BIT),
	/* request has already done partial IO */
	REQ_F_PARTIAL_IO	= BIT(REQ_F_PARTIAL_IO_BIT),
	/* fast poll multishot mode */
	REQ_F_APOLL_MULTISHOT	= BIT(REQ_F_APOLL_MULTISHOT_BIT),
};

struct async_poll {
	struct io_poll_iocb	poll;
	struct io_poll_iocb	*double_poll;
};

typedef void (*io_req_tw_func_t)(struct io_kiocb *req, bool *locked);

struct io_task_work {
	union {
		struct io_wq_work_node	node;
		struct llist_node	fallback_node;
	};
	io_req_tw_func_t		func;
};

enum {
	IORING_RSRC_FILE		= 0,
	IORING_RSRC_BUFFER		= 1,
};

struct io_cqe {
	__u64	user_data;
	__s32	res;
	/* fd initially, then cflags for completion */
	union {
		__u32	flags;
		int	fd;
	};
};

enum {
	IO_CHECK_CQ_OVERFLOW_BIT,
	IO_CHECK_CQ_DROPPED_BIT,
};

/*
 * NOTE! Each of the iocb union members has the file pointer
 * as the first entry in their struct definition. So you can
 * access the file pointer through any of the sub-structs,
 * or directly as just 'file' in this struct.
 */
struct io_kiocb {
	union {
		struct file		*file;
		struct io_rw		rw;
		struct io_poll_iocb	poll;
		struct io_poll_update	poll_update;
		struct io_accept	accept;
		struct io_sync		sync;
		struct io_cancel	cancel;
		struct io_timeout	timeout;
		struct io_timeout_rem	timeout_rem;
		struct io_connect	connect;
		struct io_sr_msg	sr_msg;
		struct io_open		open;
		struct io_close		close;
		struct io_rsrc_update	rsrc_update;
		struct io_fadvise	fadvise;
		struct io_madvise	madvise;
		struct io_epoll		epoll;
		struct io_splice	splice;
		struct io_provide_buf	pbuf;
		struct io_statx		statx;
		struct io_shutdown	shutdown;
		struct io_rename	rename;
		struct io_unlink	unlink;
		struct io_mkdir		mkdir;
		struct io_symlink	symlink;
		struct io_hardlink	hardlink;
		struct io_msg		msg;
		struct io_xattr		xattr;
		struct io_socket	sock;
		struct io_nop		nop;
		struct io_uring_cmd	uring_cmd;
	};

	u8				opcode;
	/* polled IO has completed */
	u8				iopoll_completed;
	/*
	 * Can be either a fixed buffer index, or used with provided buffers.
	 * For the latter, before issue it points to the buffer group ID,
	 * and after selection it points to the buffer ID itself.
	 */
	u16				buf_index;
	unsigned int			flags;

	struct io_cqe			cqe;

	struct io_ring_ctx		*ctx;
	struct task_struct		*task;

	struct io_rsrc_node		*rsrc_node;

	union {
		/* store used ubuf, so we can prevent reloading */
		struct io_mapped_ubuf	*imu;

		/* stores selected buf, valid IFF REQ_F_BUFFER_SELECTED is set */
		struct io_buffer	*kbuf;

		/*
		 * stores buffer ID for ring provided buffers, valid IFF
		 * REQ_F_BUFFER_RING is set.
		 */
		struct io_buffer_list	*buf_list;
	};

	union {
		/* used by request caches, completion batching and iopoll */
		struct io_wq_work_node	comp_list;
		/* cache ->apoll->events */
		__poll_t apoll_events;
	};
	atomic_t			refs;
	atomic_t			poll_refs;
	struct io_task_work		io_task_work;
	/* for polled requests, i.e. IORING_OP_POLL_ADD and async armed poll */
	union {
		struct hlist_node	hash_node;
		struct {
			u64		extra1;
			u64		extra2;
		};
	};
	/* internal polling, see IORING_FEAT_FAST_POLL */
	struct async_poll		*apoll;
	/* opcode allocated if it needs to store data for async defer */
	void				*async_data;
	/* linked requests, IFF REQ_F_HARDLINK or REQ_F_LINK are set */
	struct io_kiocb			*link;
	/* custom credentials, valid IFF REQ_F_CREDS is set */
	const struct cred		*creds;
	struct io_wq_work		work;
};

struct io_tctx_node {
	struct list_head	ctx_node;
	struct task_struct	*task;
	struct io_ring_ctx	*ctx;
};

struct io_defer_entry {
	struct list_head	list;
	struct io_kiocb		*req;
	u32			seq;
};

struct io_cancel_data {
	struct io_ring_ctx *ctx;
	union {
		u64 data;
		struct file *file;
	};
	u32 flags;
	int seq;
};

/*
 * The URING_CMD payload starts at 'cmd' in the first sqe, and continues into
 * the following sqe if SQE128 is used.
 */
#define uring_cmd_pdu_size(is_sqe128)				\
	((1 + !!(is_sqe128)) * sizeof(struct io_uring_sqe) -	\
		offsetof(struct io_uring_sqe, cmd))

struct io_op_def {
	/* needs req->file assigned */
	unsigned		needs_file : 1;
	/* should block plug */
	unsigned		plug : 1;
	/* hash wq insertion if file is a regular file */
	unsigned		hash_reg_file : 1;
	/* unbound wq insertion if file is a non-regular file */
	unsigned		unbound_nonreg_file : 1;
	/* set if opcode supports polled "wait" */
	unsigned		pollin : 1;
	unsigned		pollout : 1;
	unsigned		poll_exclusive : 1;
	/* op supports buffer selection */
	unsigned		buffer_select : 1;
	/* do prep async if is going to be punted */
	unsigned		needs_async_setup : 1;
	/* opcode is not supported by this kernel */
	unsigned		not_supported : 1;
	/* skip auditing */
	unsigned		audit_skip : 1;
	/* supports ioprio */
	unsigned		ioprio : 1;
	/* supports iopoll */
	unsigned		iopoll : 1;
	/* size of async data needed, if any */
	unsigned short		async_size;
};

static const struct io_op_def io_op_defs[] = {
	[IORING_OP_NOP] = {
		.audit_skip		= 1,
		.iopoll			= 1,
		.buffer_select		= 1,
	},
	[IORING_OP_READV] = {
		.needs_file		= 1,
		.unbound_nonreg_file	= 1,
		.pollin			= 1,
		.buffer_select		= 1,
		.needs_async_setup	= 1,
		.plug			= 1,
		.audit_skip		= 1,
		.ioprio			= 1,
		.iopoll			= 1,
		.async_size		= sizeof(struct io_async_rw),
	},
	[IORING_OP_WRITEV] = {
		.needs_file		= 1,
		.hash_reg_file		= 1,
		.unbound_nonreg_file	= 1,
		.pollout		= 1,
		.needs_async_setup	= 1,
		.plug			= 1,
		.audit_skip		= 1,
		.ioprio			= 1,
		.iopoll			= 1,
		.async_size		= sizeof(struct io_async_rw),
	},
	[IORING_OP_FSYNC] = {
		.needs_file		= 1,
		.audit_skip		= 1,
	},
	[IORING_OP_READ_FIXED] = {
		.needs_file		= 1,
		.unbound_nonreg_file	= 1,
		.pollin			= 1,
		.plug			= 1,
		.audit_skip		= 1,
		.ioprio			= 1,
		.iopoll			= 1,
		.async_size		= sizeof(struct io_async_rw),
	},
	[IORING_OP_WRITE_FIXED] = {
		.needs_file		= 1,
		.hash_reg_file		= 1,
		.unbound_nonreg_file	= 1,
		.pollout		= 1,
		.plug			= 1,
		.audit_skip		= 1,
		.ioprio			= 1,
		.iopoll			= 1,
		.async_size		= sizeof(struct io_async_rw),
	},
	[IORING_OP_POLL_ADD] = {
		.needs_file		= 1,
		.unbound_nonreg_file	= 1,
		.audit_skip		= 1,
	},
	[IORING_OP_POLL_REMOVE] = {
		.audit_skip		= 1,
	},
	[IORING_OP_SYNC_FILE_RANGE] = {
		.needs_file		= 1,
		.audit_skip		= 1,
	},
	[IORING_OP_SENDMSG] = {
		.needs_file		= 1,
		.unbound_nonreg_file	= 1,
		.pollout		= 1,
		.needs_async_setup	= 1,
		.async_size		= sizeof(struct io_async_msghdr),
	},
	[IORING_OP_RECVMSG] = {
		.needs_file		= 1,
		.unbound_nonreg_file	= 1,
		.pollin			= 1,
		.buffer_select		= 1,
		.needs_async_setup	= 1,
		.async_size		= sizeof(struct io_async_msghdr),
	},
	[IORING_OP_TIMEOUT] = {
		.audit_skip		= 1,
		.async_size		= sizeof(struct io_timeout_data),
	},
	[IORING_OP_TIMEOUT_REMOVE] = {
		/* used by timeout updates' prep() */
		.audit_skip		= 1,
	},
	[IORING_OP_ACCEPT] = {
		.needs_file		= 1,
		.unbound_nonreg_file	= 1,
		.pollin			= 1,
		.poll_exclusive		= 1,
		.ioprio			= 1,	/* used for flags */
	},
	[IORING_OP_ASYNC_CANCEL] = {
		.audit_skip		= 1,
	},
	[IORING_OP_LINK_TIMEOUT] = {
		.audit_skip		= 1,
		.async_size		= sizeof(struct io_timeout_data),
	},
	[IORING_OP_CONNECT] = {
		.needs_file		= 1,
		.unbound_nonreg_file	= 1,
		.pollout		= 1,
		.needs_async_setup	= 1,
		.async_size		= sizeof(struct io_async_connect),
	},
	[IORING_OP_FALLOCATE] = {
		.needs_file		= 1,
	},
	[IORING_OP_OPENAT] = {},
	[IORING_OP_CLOSE] = {},
	[IORING_OP_FILES_UPDATE] = {
		.audit_skip		= 1,
		.iopoll			= 1,
	},
	[IORING_OP_STATX] = {
		.audit_skip		= 1,
	},
	[IORING_OP_READ] = {
		.needs_file		= 1,
		.unbound_nonreg_file	= 1,
		.pollin			= 1,
		.buffer_select		= 1,
		.plug			= 1,
		.audit_skip		= 1,
		.ioprio			= 1,
		.iopoll			= 1,
		.async_size		= sizeof(struct io_async_rw),
	},
	[IORING_OP_WRITE] = {
		.needs_file		= 1,
		.hash_reg_file		= 1,
		.unbound_nonreg_file	= 1,
		.pollout		= 1,
		.plug			= 1,
		.audit_skip		= 1,
		.ioprio			= 1,
		.iopoll			= 1,
		.async_size		= sizeof(struct io_async_rw),
	},
	[IORING_OP_FADVISE] = {
		.needs_file		= 1,
		.audit_skip		= 1,
	},
	[IORING_OP_MADVISE] = {},
	[IORING_OP_SEND] = {
		.needs_file		= 1,
		.unbound_nonreg_file	= 1,
		.pollout		= 1,
		.audit_skip		= 1,
	},
	[IORING_OP_RECV] = {
		.needs_file		= 1,
		.unbound_nonreg_file	= 1,
		.pollin			= 1,
		.buffer_select		= 1,
		.audit_skip		= 1,
	},
	[IORING_OP_OPENAT2] = {
	},
	[IORING_OP_EPOLL_CTL] = {
		.unbound_nonreg_file	= 1,
		.audit_skip		= 1,
	},
	[IORING_OP_SPLICE] = {
		.needs_file		= 1,
		.hash_reg_file		= 1,
		.unbound_nonreg_file	= 1,
		.audit_skip		= 1,
	},
	[IORING_OP_PROVIDE_BUFFERS] = {
		.audit_skip		= 1,
		.iopoll			= 1,
	},
	[IORING_OP_REMOVE_BUFFERS] = {
		.audit_skip		= 1,
		.iopoll			= 1,
	},
	[IORING_OP_TEE] = {
		.needs_file		= 1,
		.hash_reg_file		= 1,
		.unbound_nonreg_file	= 1,
		.audit_skip		= 1,
	},
	[IORING_OP_SHUTDOWN] = {
		.needs_file		= 1,
	},
	[IORING_OP_RENAMEAT] = {},
	[IORING_OP_UNLINKAT] = {},
	[IORING_OP_MKDIRAT] = {},
	[IORING_OP_SYMLINKAT] = {},
	[IORING_OP_LINKAT] = {},
	[IORING_OP_MSG_RING] = {
		.needs_file		= 1,
		.iopoll			= 1,
	},
	[IORING_OP_FSETXATTR] = {
		.needs_file = 1
	},
	[IORING_OP_SETXATTR] = {},
	[IORING_OP_FGETXATTR] = {
		.needs_file = 1
	},
	[IORING_OP_GETXATTR] = {},
	[IORING_OP_SOCKET] = {
		.audit_skip		= 1,
	},
	[IORING_OP_URING_CMD] = {
		.needs_file		= 1,
		.plug			= 1,
		.needs_async_setup	= 1,
		.async_size		= uring_cmd_pdu_size(1),
	},
};

/* requests with any of those set should undergo io_disarm_next() */
#define IO_DISARM_MASK (REQ_F_ARM_LTIMEOUT | REQ_F_LINK_TIMEOUT | REQ_F_FAIL)
#define IO_REQ_LINK_FLAGS (REQ_F_LINK | REQ_F_HARDLINK)

static bool io_disarm_next(struct io_kiocb *req);
static void io_uring_del_tctx_node(unsigned long index);
static void io_uring_try_cancel_requests(struct io_ring_ctx *ctx,
					 struct task_struct *task,
					 bool cancel_all);
static void io_uring_cancel_generic(bool cancel_all, struct io_sq_data *sqd);

static void __io_req_complete_post(struct io_kiocb *req, s32 res, u32 cflags);
static void io_dismantle_req(struct io_kiocb *req);
static void io_queue_linked_timeout(struct io_kiocb *req);
static int __io_register_rsrc_update(struct io_ring_ctx *ctx, unsigned type,
				     struct io_uring_rsrc_update2 *up,
				     unsigned nr_args);
static void io_clean_op(struct io_kiocb *req);
static inline struct file *io_file_get_fixed(struct io_kiocb *req, int fd,
					     unsigned issue_flags);
static struct file *io_file_get_normal(struct io_kiocb *req, int fd);
static void io_queue_sqe(struct io_kiocb *req);
static void io_rsrc_put_work(struct work_struct *work);

static void io_req_task_queue(struct io_kiocb *req);
static void __io_submit_flush_completions(struct io_ring_ctx *ctx);
static int io_req_prep_async(struct io_kiocb *req);

static int io_install_fixed_file(struct io_kiocb *req, struct file *file,
				 unsigned int issue_flags, u32 slot_index);
static int __io_close_fixed(struct io_kiocb *req, unsigned int issue_flags,
			    unsigned int offset);
static inline int io_close_fixed(struct io_kiocb *req, unsigned int issue_flags);

static enum hrtimer_restart io_link_timeout_fn(struct hrtimer *timer);
static void io_eventfd_signal(struct io_ring_ctx *ctx);
static void io_req_tw_post_queue(struct io_kiocb *req, s32 res, u32 cflags);

static struct kmem_cache *req_cachep;

static const struct file_operations io_uring_fops;

const char *io_uring_get_opcode(u8 opcode)
{
	switch ((enum io_uring_op)opcode) {
	case IORING_OP_NOP:
		return "NOP";
	case IORING_OP_READV:
		return "READV";
	case IORING_OP_WRITEV:
		return "WRITEV";
	case IORING_OP_FSYNC:
		return "FSYNC";
	case IORING_OP_READ_FIXED:
		return "READ_FIXED";
	case IORING_OP_WRITE_FIXED:
		return "WRITE_FIXED";
	case IORING_OP_POLL_ADD:
		return "POLL_ADD";
	case IORING_OP_POLL_REMOVE:
		return "POLL_REMOVE";
	case IORING_OP_SYNC_FILE_RANGE:
		return "SYNC_FILE_RANGE";
	case IORING_OP_SENDMSG:
		return "SENDMSG";
	case IORING_OP_RECVMSG:
		return "RECVMSG";
	case IORING_OP_TIMEOUT:
		return "TIMEOUT";
	case IORING_OP_TIMEOUT_REMOVE:
		return "TIMEOUT_REMOVE";
	case IORING_OP_ACCEPT:
		return "ACCEPT";
	case IORING_OP_ASYNC_CANCEL:
		return "ASYNC_CANCEL";
	case IORING_OP_LINK_TIMEOUT:
		return "LINK_TIMEOUT";
	case IORING_OP_CONNECT:
		return "CONNECT";
	case IORING_OP_FALLOCATE:
		return "FALLOCATE";
	case IORING_OP_OPENAT:
		return "OPENAT";
	case IORING_OP_CLOSE:
		return "CLOSE";
	case IORING_OP_FILES_UPDATE:
		return "FILES_UPDATE";
	case IORING_OP_STATX:
		return "STATX";
	case IORING_OP_READ:
		return "READ";
	case IORING_OP_WRITE:
		return "WRITE";
	case IORING_OP_FADVISE:
		return "FADVISE";
	case IORING_OP_MADVISE:
		return "MADVISE";
	case IORING_OP_SEND:
		return "SEND";
	case IORING_OP_RECV:
		return "RECV";
	case IORING_OP_OPENAT2:
		return "OPENAT2";
	case IORING_OP_EPOLL_CTL:
		return "EPOLL_CTL";
	case IORING_OP_SPLICE:
		return "SPLICE";
	case IORING_OP_PROVIDE_BUFFERS:
		return "PROVIDE_BUFFERS";
	case IORING_OP_REMOVE_BUFFERS:
		return "REMOVE_BUFFERS";
	case IORING_OP_TEE:
		return "TEE";
	case IORING_OP_SHUTDOWN:
		return "SHUTDOWN";
	case IORING_OP_RENAMEAT:
		return "RENAMEAT";
	case IORING_OP_UNLINKAT:
		return "UNLINKAT";
	case IORING_OP_MKDIRAT:
		return "MKDIRAT";
	case IORING_OP_SYMLINKAT:
		return "SYMLINKAT";
	case IORING_OP_LINKAT:
		return "LINKAT";
	case IORING_OP_MSG_RING:
		return "MSG_RING";
	case IORING_OP_FSETXATTR:
		return "FSETXATTR";
	case IORING_OP_SETXATTR:
		return "SETXATTR";
	case IORING_OP_FGETXATTR:
		return "FGETXATTR";
	case IORING_OP_GETXATTR:
		return "GETXATTR";
	case IORING_OP_SOCKET:
		return "SOCKET";
	case IORING_OP_URING_CMD:
		return "URING_CMD";
	case IORING_OP_LAST:
		return "INVALID";
	}
	return "INVALID";
}

struct sock *io_uring_get_socket(struct file *file)
{
#if defined(CONFIG_UNIX)
	if (file->f_op == &io_uring_fops) {
		struct io_ring_ctx *ctx = file->private_data;

		return ctx->ring_sock->sk;
	}
#endif
	return NULL;
}
EXPORT_SYMBOL(io_uring_get_socket);

#if defined(CONFIG_UNIX)
static inline bool io_file_need_scm(struct file *filp)
{
#if defined(IO_URING_SCM_ALL)
	return true;
#else
	return !!unix_get_socket(filp);
#endif
}
#else
static inline bool io_file_need_scm(struct file *filp)
{
	return false;
}
#endif

static void io_ring_submit_unlock(struct io_ring_ctx *ctx, unsigned issue_flags)
{
	lockdep_assert_held(&ctx->uring_lock);
	if (issue_flags & IO_URING_F_UNLOCKED)
		mutex_unlock(&ctx->uring_lock);
}

static void io_ring_submit_lock(struct io_ring_ctx *ctx, unsigned issue_flags)
{
	/*
	 * "Normal" inline submissions always hold the uring_lock, since we
	 * grab it from the system call. Same is true for the SQPOLL offload.
	 * The only exception is when we've detached the request and issue it
	 * from an async worker thread, grab the lock for that case.
	 */
	if (issue_flags & IO_URING_F_UNLOCKED)
		mutex_lock(&ctx->uring_lock);
	lockdep_assert_held(&ctx->uring_lock);
}

static inline void io_tw_lock(struct io_ring_ctx *ctx, bool *locked)
{
	if (!*locked) {
		mutex_lock(&ctx->uring_lock);
		*locked = true;
	}
}

#define io_for_each_link(pos, head) \
	for (pos = (head); pos; pos = pos->link)

/*
 * Shamelessly stolen from the mm implementation of page reference checking,
 * see commit f958d7b528b1 for details.
 */
#define req_ref_zero_or_close_to_overflow(req)	\
	((unsigned int) atomic_read(&(req->refs)) + 127u <= 127u)

static inline bool req_ref_inc_not_zero(struct io_kiocb *req)
{
	WARN_ON_ONCE(!(req->flags & REQ_F_REFCOUNT));
	return atomic_inc_not_zero(&req->refs);
}

static inline bool req_ref_put_and_test(struct io_kiocb *req)
{
	if (likely(!(req->flags & REQ_F_REFCOUNT)))
		return true;

	WARN_ON_ONCE(req_ref_zero_or_close_to_overflow(req));
	return atomic_dec_and_test(&req->refs);
}

static inline void req_ref_get(struct io_kiocb *req)
{
	WARN_ON_ONCE(!(req->flags & REQ_F_REFCOUNT));
	WARN_ON_ONCE(req_ref_zero_or_close_to_overflow(req));
	atomic_inc(&req->refs);
}

static inline void io_submit_flush_completions(struct io_ring_ctx *ctx)
{
	if (!wq_list_empty(&ctx->submit_state.compl_reqs))
		__io_submit_flush_completions(ctx);
}

static inline void __io_req_set_refcount(struct io_kiocb *req, int nr)
{
	if (!(req->flags & REQ_F_REFCOUNT)) {
		req->flags |= REQ_F_REFCOUNT;
		atomic_set(&req->refs, nr);
	}
}

static inline void io_req_set_refcount(struct io_kiocb *req)
{
	__io_req_set_refcount(req, 1);
}

#define IO_RSRC_REF_BATCH	100

static void io_rsrc_put_node(struct io_rsrc_node *node, int nr)
{
	percpu_ref_put_many(&node->refs, nr);
}

static inline void io_req_put_rsrc_locked(struct io_kiocb *req,
					  struct io_ring_ctx *ctx)
	__must_hold(&ctx->uring_lock)
{
	struct io_rsrc_node *node = req->rsrc_node;

	if (node) {
		if (node == ctx->rsrc_node)
			ctx->rsrc_cached_refs++;
		else
			io_rsrc_put_node(node, 1);
	}
}

static inline void io_req_put_rsrc(struct io_kiocb *req)
{
	if (req->rsrc_node)
		io_rsrc_put_node(req->rsrc_node, 1);
}

static __cold void io_rsrc_refs_drop(struct io_ring_ctx *ctx)
	__must_hold(&ctx->uring_lock)
{
	if (ctx->rsrc_cached_refs) {
		io_rsrc_put_node(ctx->rsrc_node, ctx->rsrc_cached_refs);
		ctx->rsrc_cached_refs = 0;
	}
}

static void io_rsrc_refs_refill(struct io_ring_ctx *ctx)
	__must_hold(&ctx->uring_lock)
{
	ctx->rsrc_cached_refs += IO_RSRC_REF_BATCH;
	percpu_ref_get_many(&ctx->rsrc_node->refs, IO_RSRC_REF_BATCH);
}

static inline void io_req_set_rsrc_node(struct io_kiocb *req,
					struct io_ring_ctx *ctx,
					unsigned int issue_flags)
{
	if (!req->rsrc_node) {
		req->rsrc_node = ctx->rsrc_node;

		if (!(issue_flags & IO_URING_F_UNLOCKED)) {
			lockdep_assert_held(&ctx->uring_lock);
			ctx->rsrc_cached_refs--;
			if (unlikely(ctx->rsrc_cached_refs < 0))
				io_rsrc_refs_refill(ctx);
		} else {
			percpu_ref_get(&req->rsrc_node->refs);
		}
	}
}

static unsigned int __io_put_kbuf(struct io_kiocb *req, struct list_head *list)
{
	if (req->flags & REQ_F_BUFFER_RING) {
		if (req->buf_list)
			req->buf_list->head++;
		req->flags &= ~REQ_F_BUFFER_RING;
	} else {
		list_add(&req->kbuf->list, list);
		req->flags &= ~REQ_F_BUFFER_SELECTED;
	}

	return IORING_CQE_F_BUFFER | (req->buf_index << IORING_CQE_BUFFER_SHIFT);
}

static inline unsigned int io_put_kbuf_comp(struct io_kiocb *req)
{
	lockdep_assert_held(&req->ctx->completion_lock);

	if (!(req->flags & (REQ_F_BUFFER_SELECTED|REQ_F_BUFFER_RING)))
		return 0;
	return __io_put_kbuf(req, &req->ctx->io_buffers_comp);
}

static inline unsigned int io_put_kbuf(struct io_kiocb *req,
				       unsigned issue_flags)
{
	unsigned int cflags;

	if (!(req->flags & (REQ_F_BUFFER_SELECTED|REQ_F_BUFFER_RING)))
		return 0;

	/*
	 * We can add this buffer back to two lists:
	 *
	 * 1) The io_buffers_cache list. This one is protected by the
	 *    ctx->uring_lock. If we already hold this lock, add back to this
	 *    list as we can grab it from issue as well.
	 * 2) The io_buffers_comp list. This one is protected by the
	 *    ctx->completion_lock.
	 *
	 * We migrate buffers from the comp_list to the issue cache list
	 * when we need one.
	 */
	if (req->flags & REQ_F_BUFFER_RING) {
		/* no buffers to recycle for this case */
		cflags = __io_put_kbuf(req, NULL);
	} else if (issue_flags & IO_URING_F_UNLOCKED) {
		struct io_ring_ctx *ctx = req->ctx;

		spin_lock(&ctx->completion_lock);
		cflags = __io_put_kbuf(req, &ctx->io_buffers_comp);
		spin_unlock(&ctx->completion_lock);
	} else {
		lockdep_assert_held(&req->ctx->uring_lock);

		cflags = __io_put_kbuf(req, &req->ctx->io_buffers_cache);
	}

	return cflags;
}

static struct io_buffer_list *io_buffer_get_list(struct io_ring_ctx *ctx,
						 unsigned int bgid)
{
	if (ctx->io_bl && bgid < BGID_ARRAY)
		return &ctx->io_bl[bgid];

	return xa_load(&ctx->io_bl_xa, bgid);
}

static void io_kbuf_recycle(struct io_kiocb *req, unsigned issue_flags)
{
	struct io_ring_ctx *ctx = req->ctx;
	struct io_buffer_list *bl;
	struct io_buffer *buf;

	if (!(req->flags & (REQ_F_BUFFER_SELECTED|REQ_F_BUFFER_RING)))
		return;
	/* don't recycle if we already did IO to this buffer */
	if (req->flags & REQ_F_PARTIAL_IO)
		return;
	/*
	 * We don't need to recycle for REQ_F_BUFFER_RING, we can just clear
	 * the flag and hence ensure that bl->head doesn't get incremented.
	 * If the tail has already been incremented, hang on to it.
	 */
	if (req->flags & REQ_F_BUFFER_RING) {
		if (req->buf_list) {
			req->buf_index = req->buf_list->bgid;
			req->flags &= ~REQ_F_BUFFER_RING;
		}
		return;
	}

	io_ring_submit_lock(ctx, issue_flags);

	buf = req->kbuf;
	bl = io_buffer_get_list(ctx, buf->bgid);
	list_add(&buf->list, &bl->buf_list);
	req->flags &= ~REQ_F_BUFFER_SELECTED;
	req->buf_index = buf->bgid;

	io_ring_submit_unlock(ctx, issue_flags);
}

static bool io_match_task(struct io_kiocb *head, struct task_struct *task,
			  bool cancel_all)
	__must_hold(&req->ctx->timeout_lock)
{
	struct io_kiocb *req;

	if (task && head->task != task)
		return false;
	if (cancel_all)
		return true;

	io_for_each_link(req, head) {
		if (req->flags & REQ_F_INFLIGHT)
			return true;
	}
	return false;
}

static bool io_match_linked(struct io_kiocb *head)
{
	struct io_kiocb *req;

	io_for_each_link(req, head) {
		if (req->flags & REQ_F_INFLIGHT)
			return true;
	}
	return false;
}

/*
 * As io_match_task() but protected against racing with linked timeouts.
 * User must not hold timeout_lock.
 */
static bool io_match_task_safe(struct io_kiocb *head, struct task_struct *task,
			       bool cancel_all)
{
	bool matched;

	if (task && head->task != task)
		return false;
	if (cancel_all)
		return true;

	if (head->flags & REQ_F_LINK_TIMEOUT) {
		struct io_ring_ctx *ctx = head->ctx;

		/* protect against races with linked timeouts */
		spin_lock_irq(&ctx->timeout_lock);
		matched = io_match_linked(head);
		spin_unlock_irq(&ctx->timeout_lock);
	} else {
		matched = io_match_linked(head);
	}
	return matched;
}

static inline bool req_has_async_data(struct io_kiocb *req)
{
	return req->flags & REQ_F_ASYNC_DATA;
}

static inline void req_set_fail(struct io_kiocb *req)
{
	req->flags |= REQ_F_FAIL;
	if (req->flags & REQ_F_CQE_SKIP) {
		req->flags &= ~REQ_F_CQE_SKIP;
		req->flags |= REQ_F_SKIP_LINK_CQES;
	}
}

static inline void req_fail_link_node(struct io_kiocb *req, int res)
{
	req_set_fail(req);
	req->cqe.res = res;
}

static inline void io_req_add_to_cache(struct io_kiocb *req, struct io_ring_ctx *ctx)
{
	wq_stack_add_head(&req->comp_list, &ctx->submit_state.free_list);
}

static __cold void io_ring_ctx_ref_free(struct percpu_ref *ref)
{
	struct io_ring_ctx *ctx = container_of(ref, struct io_ring_ctx, refs);

	complete(&ctx->ref_comp);
}

static inline bool io_is_timeout_noseq(struct io_kiocb *req)
{
	return !req->timeout.off;
}

static __cold void io_fallback_req_func(struct work_struct *work)
{
	struct io_ring_ctx *ctx = container_of(work, struct io_ring_ctx,
						fallback_work.work);
	struct llist_node *node = llist_del_all(&ctx->fallback_llist);
	struct io_kiocb *req, *tmp;
	bool locked = false;

	percpu_ref_get(&ctx->refs);
	llist_for_each_entry_safe(req, tmp, node, io_task_work.fallback_node)
		req->io_task_work.func(req, &locked);

	if (locked) {
		io_submit_flush_completions(ctx);
		mutex_unlock(&ctx->uring_lock);
	}
	percpu_ref_put(&ctx->refs);
}

static __cold struct io_ring_ctx *io_ring_ctx_alloc(struct io_uring_params *p)
{
	struct io_ring_ctx *ctx;
	int hash_bits;

	ctx = kzalloc(sizeof(*ctx), GFP_KERNEL);
	if (!ctx)
		return NULL;

	xa_init(&ctx->io_bl_xa);

	/*
	 * Use 5 bits less than the max cq entries, that should give us around
	 * 32 entries per hash list if totally full and uniformly spread.
	 */
	hash_bits = ilog2(p->cq_entries);
	hash_bits -= 5;
	if (hash_bits <= 0)
		hash_bits = 1;
	ctx->cancel_hash_bits = hash_bits;
	ctx->cancel_hash = kmalloc((1U << hash_bits) * sizeof(struct hlist_head),
					GFP_KERNEL);
	if (!ctx->cancel_hash)
		goto err;
	__hash_init(ctx->cancel_hash, 1U << hash_bits);

	ctx->dummy_ubuf = kzalloc(sizeof(*ctx->dummy_ubuf), GFP_KERNEL);
	if (!ctx->dummy_ubuf)
		goto err;
	/* set invalid range, so io_import_fixed() fails meeting it */
	ctx->dummy_ubuf->ubuf = -1UL;

	if (percpu_ref_init(&ctx->refs, io_ring_ctx_ref_free,
			    PERCPU_REF_ALLOW_REINIT, GFP_KERNEL))
		goto err;

	ctx->flags = p->flags;
	init_waitqueue_head(&ctx->sqo_sq_wait);
	INIT_LIST_HEAD(&ctx->sqd_list);
	INIT_LIST_HEAD(&ctx->cq_overflow_list);
	INIT_LIST_HEAD(&ctx->io_buffers_cache);
	INIT_LIST_HEAD(&ctx->apoll_cache);
	init_completion(&ctx->ref_comp);
	xa_init_flags(&ctx->personalities, XA_FLAGS_ALLOC1);
	mutex_init(&ctx->uring_lock);
	init_waitqueue_head(&ctx->cq_wait);
	spin_lock_init(&ctx->completion_lock);
	spin_lock_init(&ctx->timeout_lock);
	INIT_WQ_LIST(&ctx->iopoll_list);
	INIT_LIST_HEAD(&ctx->io_buffers_pages);
	INIT_LIST_HEAD(&ctx->io_buffers_comp);
	INIT_LIST_HEAD(&ctx->defer_list);
	INIT_LIST_HEAD(&ctx->timeout_list);
	INIT_LIST_HEAD(&ctx->ltimeout_list);
	spin_lock_init(&ctx->rsrc_ref_lock);
	INIT_LIST_HEAD(&ctx->rsrc_ref_list);
	INIT_DELAYED_WORK(&ctx->rsrc_put_work, io_rsrc_put_work);
	init_llist_head(&ctx->rsrc_put_llist);
	INIT_LIST_HEAD(&ctx->tctx_list);
	ctx->submit_state.free_list.next = NULL;
	INIT_WQ_LIST(&ctx->locked_free_list);
	INIT_DELAYED_WORK(&ctx->fallback_work, io_fallback_req_func);
	INIT_WQ_LIST(&ctx->submit_state.compl_reqs);
	return ctx;
err:
	kfree(ctx->dummy_ubuf);
	kfree(ctx->cancel_hash);
	kfree(ctx->io_bl);
	xa_destroy(&ctx->io_bl_xa);
	kfree(ctx);
	return NULL;
}

static void io_account_cq_overflow(struct io_ring_ctx *ctx)
{
	struct io_rings *r = ctx->rings;

	WRITE_ONCE(r->cq_overflow, READ_ONCE(r->cq_overflow) + 1);
	ctx->cq_extra--;
}

static bool req_need_defer(struct io_kiocb *req, u32 seq)
{
	if (unlikely(req->flags & REQ_F_IO_DRAIN)) {
		struct io_ring_ctx *ctx = req->ctx;

		return seq + READ_ONCE(ctx->cq_extra) != ctx->cached_cq_tail;
	}

	return false;
}

static inline bool io_req_ffs_set(struct io_kiocb *req)
{
	return req->flags & REQ_F_FIXED_FILE;
}

static inline void io_req_track_inflight(struct io_kiocb *req)
{
	if (!(req->flags & REQ_F_INFLIGHT)) {
		req->flags |= REQ_F_INFLIGHT;
		atomic_inc(&current->io_uring->inflight_tracked);
	}
}

static struct io_kiocb *__io_prep_linked_timeout(struct io_kiocb *req)
{
	if (WARN_ON_ONCE(!req->link))
		return NULL;

	req->flags &= ~REQ_F_ARM_LTIMEOUT;
	req->flags |= REQ_F_LINK_TIMEOUT;

	/* linked timeouts should have two refs once prep'ed */
	io_req_set_refcount(req);
	__io_req_set_refcount(req->link, 2);
	return req->link;
}

static inline struct io_kiocb *io_prep_linked_timeout(struct io_kiocb *req)
{
	if (likely(!(req->flags & REQ_F_ARM_LTIMEOUT)))
		return NULL;
	return __io_prep_linked_timeout(req);
}

static noinline void __io_arm_ltimeout(struct io_kiocb *req)
{
	io_queue_linked_timeout(__io_prep_linked_timeout(req));
}

static inline void io_arm_ltimeout(struct io_kiocb *req)
{
	if (unlikely(req->flags & REQ_F_ARM_LTIMEOUT))
		__io_arm_ltimeout(req);
}

static void io_prep_async_work(struct io_kiocb *req)
{
	const struct io_op_def *def = &io_op_defs[req->opcode];
	struct io_ring_ctx *ctx = req->ctx;

	if (!(req->flags & REQ_F_CREDS)) {
		req->flags |= REQ_F_CREDS;
		req->creds = get_current_cred();
	}

	req->work.list.next = NULL;
	req->work.flags = 0;
	req->work.cancel_seq = atomic_read(&ctx->cancel_seq);
	if (req->flags & REQ_F_FORCE_ASYNC)
		req->work.flags |= IO_WQ_WORK_CONCURRENT;

	if (req->flags & REQ_F_ISREG) {
		if (def->hash_reg_file || (ctx->flags & IORING_SETUP_IOPOLL))
			io_wq_hash_work(&req->work, file_inode(req->file));
	} else if (!req->file || !S_ISBLK(file_inode(req->file)->i_mode)) {
		if (def->unbound_nonreg_file)
			req->work.flags |= IO_WQ_WORK_UNBOUND;
	}
}

static void io_prep_async_link(struct io_kiocb *req)
{
	struct io_kiocb *cur;

	if (req->flags & REQ_F_LINK_TIMEOUT) {
		struct io_ring_ctx *ctx = req->ctx;

		spin_lock_irq(&ctx->timeout_lock);
		io_for_each_link(cur, req)
			io_prep_async_work(cur);
		spin_unlock_irq(&ctx->timeout_lock);
	} else {
		io_for_each_link(cur, req)
			io_prep_async_work(cur);
	}
}

static inline void io_req_add_compl_list(struct io_kiocb *req)
{
	struct io_submit_state *state = &req->ctx->submit_state;

	if (!(req->flags & REQ_F_CQE_SKIP))
		state->flush_cqes = true;
	wq_list_add_tail(&req->comp_list, &state->compl_reqs);
}

static void io_queue_iowq(struct io_kiocb *req, bool *dont_use)
{
	struct io_kiocb *link = io_prep_linked_timeout(req);
	struct io_uring_task *tctx = req->task->io_uring;

	BUG_ON(!tctx);
	BUG_ON(!tctx->io_wq);

	/* init ->work of the whole link before punting */
	io_prep_async_link(req);

	/*
	 * Not expected to happen, but if we do have a bug where this _can_
	 * happen, catch it here and ensure the request is marked as
	 * canceled. That will make io-wq go through the usual work cancel
	 * procedure rather than attempt to run this request (or create a new
	 * worker for it).
	 */
	if (WARN_ON_ONCE(!same_thread_group(req->task, current)))
		req->work.flags |= IO_WQ_WORK_CANCEL;

	trace_io_uring_queue_async_work(req->ctx, req, req->cqe.user_data,
					req->opcode, req->flags, &req->work,
					io_wq_is_hashed(&req->work));
	io_wq_enqueue(tctx->io_wq, &req->work);
	if (link)
		io_queue_linked_timeout(link);
}

static void io_kill_timeout(struct io_kiocb *req, int status)
	__must_hold(&req->ctx->completion_lock)
	__must_hold(&req->ctx->timeout_lock)
{
	struct io_timeout_data *io = req->async_data;

	if (hrtimer_try_to_cancel(&io->timer) != -1) {
		if (status)
			req_set_fail(req);
		atomic_set(&req->ctx->cq_timeouts,
			atomic_read(&req->ctx->cq_timeouts) + 1);
		list_del_init(&req->timeout.list);
		io_req_tw_post_queue(req, status, 0);
	}
}

static __cold void io_queue_deferred(struct io_ring_ctx *ctx)
{
	while (!list_empty(&ctx->defer_list)) {
		struct io_defer_entry *de = list_first_entry(&ctx->defer_list,
						struct io_defer_entry, list);

		if (req_need_defer(de->req, de->seq))
			break;
		list_del_init(&de->list);
		io_req_task_queue(de->req);
		kfree(de);
	}
}

static __cold void io_flush_timeouts(struct io_ring_ctx *ctx)
	__must_hold(&ctx->completion_lock)
{
	u32 seq = ctx->cached_cq_tail - atomic_read(&ctx->cq_timeouts);
	struct io_kiocb *req, *tmp;

	spin_lock_irq(&ctx->timeout_lock);
	list_for_each_entry_safe(req, tmp, &ctx->timeout_list, timeout.list) {
		u32 events_needed, events_got;

		if (io_is_timeout_noseq(req))
			break;

		/*
		 * Since seq can easily wrap around over time, subtract
		 * the last seq at which timeouts were flushed before comparing.
		 * Assuming not more than 2^31-1 events have happened since,
		 * these subtractions won't have wrapped, so we can check if
		 * target is in [last_seq, current_seq] by comparing the two.
		 */
		events_needed = req->timeout.target_seq - ctx->cq_last_tm_flush;
		events_got = seq - ctx->cq_last_tm_flush;
		if (events_got < events_needed)
			break;

		io_kill_timeout(req, 0);
	}
	ctx->cq_last_tm_flush = seq;
	spin_unlock_irq(&ctx->timeout_lock);
}

static inline void io_commit_cqring(struct io_ring_ctx *ctx)
{
	/* order cqe stores with ring update */
	smp_store_release(&ctx->rings->cq.tail, ctx->cached_cq_tail);
}

static void __io_commit_cqring_flush(struct io_ring_ctx *ctx)
{
	if (ctx->off_timeout_used || ctx->drain_active) {
		spin_lock(&ctx->completion_lock);
		if (ctx->off_timeout_used)
			io_flush_timeouts(ctx);
		if (ctx->drain_active)
			io_queue_deferred(ctx);
		io_commit_cqring(ctx);
		spin_unlock(&ctx->completion_lock);
	}
	if (ctx->has_evfd)
		io_eventfd_signal(ctx);
}

static inline bool io_sqring_full(struct io_ring_ctx *ctx)
{
	struct io_rings *r = ctx->rings;

	return READ_ONCE(r->sq.tail) - ctx->cached_sq_head == ctx->sq_entries;
}

static inline unsigned int __io_cqring_events(struct io_ring_ctx *ctx)
{
	return ctx->cached_cq_tail - READ_ONCE(ctx->rings->cq.head);
}

/*
 * writes to the cq entry need to come after reading head; the
 * control dependency is enough as we're using WRITE_ONCE to
 * fill the cq entry
 */
static noinline struct io_uring_cqe *__io_get_cqe(struct io_ring_ctx *ctx)
{
	struct io_rings *rings = ctx->rings;
	unsigned int off = ctx->cached_cq_tail & (ctx->cq_entries - 1);
	unsigned int shift = 0;
	unsigned int free, queued, len;

	if (ctx->flags & IORING_SETUP_CQE32)
		shift = 1;

	/* userspace may cheat modifying the tail, be safe and do min */
	queued = min(__io_cqring_events(ctx), ctx->cq_entries);
	free = ctx->cq_entries - queued;
	/* we need a contiguous range, limit based on the current array offset */
	len = min(free, ctx->cq_entries - off);
	if (!len)
		return NULL;

	ctx->cached_cq_tail++;
	ctx->cqe_cached = &rings->cqes[off];
	ctx->cqe_sentinel = ctx->cqe_cached + len;
	ctx->cqe_cached++;
	return &rings->cqes[off << shift];
}

static inline struct io_uring_cqe *io_get_cqe(struct io_ring_ctx *ctx)
{
	if (likely(ctx->cqe_cached < ctx->cqe_sentinel)) {
		struct io_uring_cqe *cqe = ctx->cqe_cached;

		if (ctx->flags & IORING_SETUP_CQE32) {
			unsigned int off = ctx->cqe_cached - ctx->rings->cqes;

			cqe += off;
		}

		ctx->cached_cq_tail++;
		ctx->cqe_cached++;
		return cqe;
	}

	return __io_get_cqe(ctx);
}

static void io_eventfd_signal(struct io_ring_ctx *ctx)
{
	struct io_ev_fd *ev_fd;

	rcu_read_lock();
	/*
	 * rcu_dereference ctx->io_ev_fd once and use it for both for checking
	 * and eventfd_signal
	 */
	ev_fd = rcu_dereference(ctx->io_ev_fd);

	/*
	 * Check again if ev_fd exists incase an io_eventfd_unregister call
	 * completed between the NULL check of ctx->io_ev_fd at the start of
	 * the function and rcu_read_lock.
	 */
	if (unlikely(!ev_fd))
		goto out;
	if (READ_ONCE(ctx->rings->cq_flags) & IORING_CQ_EVENTFD_DISABLED)
		goto out;

	if (!ev_fd->eventfd_async || io_wq_current_is_worker())
		eventfd_signal(ev_fd->cq_ev_fd, 1);
out:
	rcu_read_unlock();
}

static inline void io_cqring_wake(struct io_ring_ctx *ctx)
{
	/*
	 * wake_up_all() may seem excessive, but io_wake_function() and
	 * io_should_wake() handle the termination of the loop and only
	 * wake as many waiters as we need to.
	 */
	if (wq_has_sleeper(&ctx->cq_wait))
		wake_up_all(&ctx->cq_wait);
}

/*
 * This should only get called when at least one event has been posted.
 * Some applications rely on the eventfd notification count only changing
 * IFF a new CQE has been added to the CQ ring. There's no depedency on
 * 1:1 relationship between how many times this function is called (and
 * hence the eventfd count) and number of CQEs posted to the CQ ring.
 */
static inline void io_cqring_ev_posted(struct io_ring_ctx *ctx)
{
	if (unlikely(ctx->off_timeout_used || ctx->drain_active ||
		     ctx->has_evfd))
		__io_commit_cqring_flush(ctx);

	io_cqring_wake(ctx);
}

static void io_cqring_ev_posted_iopoll(struct io_ring_ctx *ctx)
{
	if (unlikely(ctx->off_timeout_used || ctx->drain_active ||
		     ctx->has_evfd))
		__io_commit_cqring_flush(ctx);

	if (ctx->flags & IORING_SETUP_SQPOLL)
		io_cqring_wake(ctx);
}

/* Returns true if there are no backlogged entries after the flush */
static bool __io_cqring_overflow_flush(struct io_ring_ctx *ctx, bool force)
{
	bool all_flushed, posted;
	size_t cqe_size = sizeof(struct io_uring_cqe);

	if (!force && __io_cqring_events(ctx) == ctx->cq_entries)
		return false;

	if (ctx->flags & IORING_SETUP_CQE32)
		cqe_size <<= 1;

	posted = false;
	spin_lock(&ctx->completion_lock);
	while (!list_empty(&ctx->cq_overflow_list)) {
		struct io_uring_cqe *cqe = io_get_cqe(ctx);
		struct io_overflow_cqe *ocqe;

		if (!cqe && !force)
			break;
		ocqe = list_first_entry(&ctx->cq_overflow_list,
					struct io_overflow_cqe, list);
		if (cqe)
			memcpy(cqe, &ocqe->cqe, cqe_size);
		else
			io_account_cq_overflow(ctx);

		posted = true;
		list_del(&ocqe->list);
		kfree(ocqe);
	}

	all_flushed = list_empty(&ctx->cq_overflow_list);
	if (all_flushed) {
		clear_bit(IO_CHECK_CQ_OVERFLOW_BIT, &ctx->check_cq);
		atomic_andnot(IORING_SQ_CQ_OVERFLOW, &ctx->rings->sq_flags);
	}

	io_commit_cqring(ctx);
	spin_unlock(&ctx->completion_lock);
	if (posted)
		io_cqring_ev_posted(ctx);
	return all_flushed;
}

static bool io_cqring_overflow_flush(struct io_ring_ctx *ctx)
{
	bool ret = true;

	if (test_bit(IO_CHECK_CQ_OVERFLOW_BIT, &ctx->check_cq)) {
		/* iopoll syncs against uring_lock, not completion_lock */
		if (ctx->flags & IORING_SETUP_IOPOLL)
			mutex_lock(&ctx->uring_lock);
		ret = __io_cqring_overflow_flush(ctx, false);
		if (ctx->flags & IORING_SETUP_IOPOLL)
			mutex_unlock(&ctx->uring_lock);
	}

	return ret;
}

static void __io_put_task(struct task_struct *task, int nr)
{
	struct io_uring_task *tctx = task->io_uring;

	percpu_counter_sub(&tctx->inflight, nr);
	if (unlikely(atomic_read(&tctx->in_idle)))
		wake_up(&tctx->wait);
	put_task_struct_many(task, nr);
}

/* must to be called somewhat shortly after putting a request */
static inline void io_put_task(struct task_struct *task, int nr)
{
	if (likely(task == current))
		task->io_uring->cached_refs += nr;
	else
		__io_put_task(task, nr);
}

static void io_task_refs_refill(struct io_uring_task *tctx)
{
	unsigned int refill = -tctx->cached_refs + IO_TCTX_REFS_CACHE_NR;

	percpu_counter_add(&tctx->inflight, refill);
	refcount_add(refill, &current->usage);
	tctx->cached_refs += refill;
}

static inline void io_get_task_refs(int nr)
{
	struct io_uring_task *tctx = current->io_uring;

	tctx->cached_refs -= nr;
	if (unlikely(tctx->cached_refs < 0))
		io_task_refs_refill(tctx);
}

static __cold void io_uring_drop_tctx_refs(struct task_struct *task)
{
	struct io_uring_task *tctx = task->io_uring;
	unsigned int refs = tctx->cached_refs;

	if (refs) {
		tctx->cached_refs = 0;
		percpu_counter_sub(&tctx->inflight, refs);
		put_task_struct_many(task, refs);
	}
}

static bool io_cqring_event_overflow(struct io_ring_ctx *ctx, u64 user_data,
				     s32 res, u32 cflags, u64 extra1,
				     u64 extra2)
{
	struct io_overflow_cqe *ocqe;
	size_t ocq_size = sizeof(struct io_overflow_cqe);
	bool is_cqe32 = (ctx->flags & IORING_SETUP_CQE32);

	if (is_cqe32)
		ocq_size += sizeof(struct io_uring_cqe);

	ocqe = kmalloc(ocq_size, GFP_ATOMIC | __GFP_ACCOUNT);
	trace_io_uring_cqe_overflow(ctx, user_data, res, cflags, ocqe);
	if (!ocqe) {
		/*
		 * If we're in ring overflow flush mode, or in task cancel mode,
		 * or cannot allocate an overflow entry, then we need to drop it
		 * on the floor.
		 */
		io_account_cq_overflow(ctx);
		set_bit(IO_CHECK_CQ_DROPPED_BIT, &ctx->check_cq);
		return false;
	}
	if (list_empty(&ctx->cq_overflow_list)) {
		set_bit(IO_CHECK_CQ_OVERFLOW_BIT, &ctx->check_cq);
		atomic_or(IORING_SQ_CQ_OVERFLOW, &ctx->rings->sq_flags);

	}
	ocqe->cqe.user_data = user_data;
	ocqe->cqe.res = res;
	ocqe->cqe.flags = cflags;
	if (is_cqe32) {
		ocqe->cqe.big_cqe[0] = extra1;
		ocqe->cqe.big_cqe[1] = extra2;
	}
	list_add_tail(&ocqe->list, &ctx->cq_overflow_list);
	return true;
}

static inline bool __io_fill_cqe(struct io_ring_ctx *ctx, u64 user_data,
				 s32 res, u32 cflags)
{
	struct io_uring_cqe *cqe;

	/*
	 * If we can't get a cq entry, userspace overflowed the
	 * submission (by quite a lot). Increment the overflow count in
	 * the ring.
	 */
	cqe = io_get_cqe(ctx);
	if (likely(cqe)) {
		WRITE_ONCE(cqe->user_data, user_data);
		WRITE_ONCE(cqe->res, res);
		WRITE_ONCE(cqe->flags, cflags);
		return true;
	}
	return io_cqring_event_overflow(ctx, user_data, res, cflags, 0, 0);
}

static inline bool __io_fill_cqe_req_filled(struct io_ring_ctx *ctx,
					    struct io_kiocb *req)
{
	struct io_uring_cqe *cqe;

	trace_io_uring_complete(req->ctx, req, req->cqe.user_data,
				req->cqe.res, req->cqe.flags, 0, 0);

	/*
	 * If we can't get a cq entry, userspace overflowed the
	 * submission (by quite a lot). Increment the overflow count in
	 * the ring.
	 */
	cqe = io_get_cqe(ctx);
	if (likely(cqe)) {
		memcpy(cqe, &req->cqe, sizeof(*cqe));
		return true;
	}
	return io_cqring_event_overflow(ctx, req->cqe.user_data,
					req->cqe.res, req->cqe.flags, 0, 0);
}

static inline bool __io_fill_cqe32_req_filled(struct io_ring_ctx *ctx,
					      struct io_kiocb *req)
{
	struct io_uring_cqe *cqe;
	u64 extra1 = req->extra1;
	u64 extra2 = req->extra2;

	trace_io_uring_complete(req->ctx, req, req->cqe.user_data,
				req->cqe.res, req->cqe.flags, extra1, extra2);

	/*
	 * If we can't get a cq entry, userspace overflowed the
	 * submission (by quite a lot). Increment the overflow count in
	 * the ring.
	 */
	cqe = io_get_cqe(ctx);
	if (likely(cqe)) {
		memcpy(cqe, &req->cqe, sizeof(struct io_uring_cqe));
		cqe->big_cqe[0] = extra1;
		cqe->big_cqe[1] = extra2;
		return true;
	}

	return io_cqring_event_overflow(ctx, req->cqe.user_data, req->cqe.res,
					req->cqe.flags, extra1, extra2);
}

static inline bool __io_fill_cqe_req(struct io_kiocb *req, s32 res, u32 cflags)
{
	trace_io_uring_complete(req->ctx, req, req->cqe.user_data, res, cflags, 0, 0);
	return __io_fill_cqe(req->ctx, req->cqe.user_data, res, cflags);
}

static inline void __io_fill_cqe32_req(struct io_kiocb *req, s32 res, u32 cflags,
				u64 extra1, u64 extra2)
{
	struct io_ring_ctx *ctx = req->ctx;
	struct io_uring_cqe *cqe;

	if (WARN_ON_ONCE(!(ctx->flags & IORING_SETUP_CQE32)))
		return;
	if (req->flags & REQ_F_CQE_SKIP)
		return;

	trace_io_uring_complete(ctx, req, req->cqe.user_data, res, cflags,
				extra1, extra2);

	/*
	 * If we can't get a cq entry, userspace overflowed the
	 * submission (by quite a lot). Increment the overflow count in
	 * the ring.
	 */
	cqe = io_get_cqe(ctx);
	if (likely(cqe)) {
		WRITE_ONCE(cqe->user_data, req->cqe.user_data);
		WRITE_ONCE(cqe->res, res);
		WRITE_ONCE(cqe->flags, cflags);
		WRITE_ONCE(cqe->big_cqe[0], extra1);
		WRITE_ONCE(cqe->big_cqe[1], extra2);
		return;
	}

	io_cqring_event_overflow(ctx, req->cqe.user_data, res, cflags, extra1, extra2);
}

static noinline bool io_fill_cqe_aux(struct io_ring_ctx *ctx, u64 user_data,
				     s32 res, u32 cflags)
{
	ctx->cq_extra++;
	trace_io_uring_complete(ctx, NULL, user_data, res, cflags, 0, 0);
	return __io_fill_cqe(ctx, user_data, res, cflags);
}

static void __io_req_complete_put(struct io_kiocb *req)
{
	/*
	 * If we're the last reference to this request, add to our locked
	 * free_list cache.
	 */
	if (req_ref_put_and_test(req)) {
		struct io_ring_ctx *ctx = req->ctx;

		if (req->flags & IO_REQ_LINK_FLAGS) {
			if (req->flags & IO_DISARM_MASK)
				io_disarm_next(req);
			if (req->link) {
				io_req_task_queue(req->link);
				req->link = NULL;
			}
		}
		io_req_put_rsrc(req);
		/*
		 * Selected buffer deallocation in io_clean_op() assumes that
		 * we don't hold ->completion_lock. Clean them here to avoid
		 * deadlocks.
		 */
		io_put_kbuf_comp(req);
		io_dismantle_req(req);
		io_put_task(req->task, 1);
		wq_list_add_head(&req->comp_list, &ctx->locked_free_list);
		ctx->locked_free_nr++;
	}
}

static void __io_req_complete_post(struct io_kiocb *req, s32 res,
				   u32 cflags)
{
	if (!(req->flags & REQ_F_CQE_SKIP))
		__io_fill_cqe_req(req, res, cflags);
	__io_req_complete_put(req);
}

static void __io_req_complete_post32(struct io_kiocb *req, s32 res,
				   u32 cflags, u64 extra1, u64 extra2)
{
	if (!(req->flags & REQ_F_CQE_SKIP))
		__io_fill_cqe32_req(req, res, cflags, extra1, extra2);
	__io_req_complete_put(req);
}

static void io_req_complete_post(struct io_kiocb *req, s32 res, u32 cflags)
{
	struct io_ring_ctx *ctx = req->ctx;

	spin_lock(&ctx->completion_lock);
	__io_req_complete_post(req, res, cflags);
	io_commit_cqring(ctx);
	spin_unlock(&ctx->completion_lock);
	io_cqring_ev_posted(ctx);
}

static void io_req_complete_post32(struct io_kiocb *req, s32 res,
				   u32 cflags, u64 extra1, u64 extra2)
{
	struct io_ring_ctx *ctx = req->ctx;

	spin_lock(&ctx->completion_lock);
	__io_req_complete_post32(req, res, cflags, extra1, extra2);
	io_commit_cqring(ctx);
	spin_unlock(&ctx->completion_lock);
	io_cqring_ev_posted(ctx);
}

static inline void io_req_complete_state(struct io_kiocb *req, s32 res,
					 u32 cflags)
{
	req->cqe.res = res;
	req->cqe.flags = cflags;
	req->flags |= REQ_F_COMPLETE_INLINE;
}

static inline void __io_req_complete(struct io_kiocb *req, unsigned issue_flags,
				     s32 res, u32 cflags)
{
	if (issue_flags & IO_URING_F_COMPLETE_DEFER)
		io_req_complete_state(req, res, cflags);
	else
		io_req_complete_post(req, res, cflags);
}

static inline void __io_req_complete32(struct io_kiocb *req,
				       unsigned int issue_flags, s32 res,
				       u32 cflags, u64 extra1, u64 extra2)
{
	if (issue_flags & IO_URING_F_COMPLETE_DEFER) {
		io_req_complete_state(req, res, cflags);
		req->extra1 = extra1;
		req->extra2 = extra2;
	} else {
		io_req_complete_post32(req, res, cflags, extra1, extra2);
	}
}

static inline void io_req_complete(struct io_kiocb *req, s32 res)
{
	if (res < 0)
		req_set_fail(req);
	__io_req_complete(req, 0, res, 0);
}

static void io_req_complete_failed(struct io_kiocb *req, s32 res)
{
	req_set_fail(req);
	io_req_complete_post(req, res, io_put_kbuf(req, IO_URING_F_UNLOCKED));
}

/*
 * Don't initialise the fields below on every allocation, but do that in
 * advance and keep them valid across allocations.
 */
static void io_preinit_req(struct io_kiocb *req, struct io_ring_ctx *ctx)
{
	req->ctx = ctx;
	req->link = NULL;
	req->async_data = NULL;
	/* not necessary, but safer to zero */
	req->cqe.res = 0;
}

static void io_flush_cached_locked_reqs(struct io_ring_ctx *ctx,
					struct io_submit_state *state)
{
	spin_lock(&ctx->completion_lock);
	wq_list_splice(&ctx->locked_free_list, &state->free_list);
	ctx->locked_free_nr = 0;
	spin_unlock(&ctx->completion_lock);
}

static inline bool io_req_cache_empty(struct io_ring_ctx *ctx)
{
	return !ctx->submit_state.free_list.next;
}

/*
 * A request might get retired back into the request caches even before opcode
 * handlers and io_issue_sqe() are done with it, e.g. inline completion path.
 * Because of that, io_alloc_req() should be called only under ->uring_lock
 * and with extra caution to not get a request that is still worked on.
 */
static __cold bool __io_alloc_req_refill(struct io_ring_ctx *ctx)
	__must_hold(&ctx->uring_lock)
{
	gfp_t gfp = GFP_KERNEL | __GFP_NOWARN;
	void *reqs[IO_REQ_ALLOC_BATCH];
	int ret, i;

	/*
	 * If we have more than a batch's worth of requests in our IRQ side
	 * locked cache, grab the lock and move them over to our submission
	 * side cache.
	 */
	if (data_race(ctx->locked_free_nr) > IO_COMPL_BATCH) {
		io_flush_cached_locked_reqs(ctx, &ctx->submit_state);
		if (!io_req_cache_empty(ctx))
			return true;
	}

	ret = kmem_cache_alloc_bulk(req_cachep, gfp, ARRAY_SIZE(reqs), reqs);

	/*
	 * Bulk alloc is all-or-nothing. If we fail to get a batch,
	 * retry single alloc to be on the safe side.
	 */
	if (unlikely(ret <= 0)) {
		reqs[0] = kmem_cache_alloc(req_cachep, gfp);
		if (!reqs[0])
			return false;
		ret = 1;
	}

	percpu_ref_get_many(&ctx->refs, ret);
	for (i = 0; i < ret; i++) {
		struct io_kiocb *req = reqs[i];

		io_preinit_req(req, ctx);
		io_req_add_to_cache(req, ctx);
	}
	return true;
}

static inline bool io_alloc_req_refill(struct io_ring_ctx *ctx)
{
	if (unlikely(io_req_cache_empty(ctx)))
		return __io_alloc_req_refill(ctx);
	return true;
}

static inline struct io_kiocb *io_alloc_req(struct io_ring_ctx *ctx)
{
	struct io_wq_work_node *node;

	node = wq_stack_extract(&ctx->submit_state.free_list);
	return container_of(node, struct io_kiocb, comp_list);
}

static inline void io_put_file(struct file *file)
{
	if (file)
		fput(file);
}

static inline void io_dismantle_req(struct io_kiocb *req)
{
	unsigned int flags = req->flags;

	if (unlikely(flags & IO_REQ_CLEAN_FLAGS))
		io_clean_op(req);
	if (!(flags & REQ_F_FIXED_FILE))
		io_put_file(req->file);
}

static __cold void io_free_req(struct io_kiocb *req)
{
	struct io_ring_ctx *ctx = req->ctx;

	io_req_put_rsrc(req);
	io_dismantle_req(req);
	io_put_task(req->task, 1);

	spin_lock(&ctx->completion_lock);
	wq_list_add_head(&req->comp_list, &ctx->locked_free_list);
	ctx->locked_free_nr++;
	spin_unlock(&ctx->completion_lock);
}

static inline void io_remove_next_linked(struct io_kiocb *req)
{
	struct io_kiocb *nxt = req->link;

	req->link = nxt->link;
	nxt->link = NULL;
}

static struct io_kiocb *io_disarm_linked_timeout(struct io_kiocb *req)
	__must_hold(&req->ctx->completion_lock)
	__must_hold(&req->ctx->timeout_lock)
{
	struct io_kiocb *link = req->link;

	if (link && link->opcode == IORING_OP_LINK_TIMEOUT) {
		struct io_timeout_data *io = link->async_data;

		io_remove_next_linked(req);
		link->timeout.head = NULL;
		if (hrtimer_try_to_cancel(&io->timer) != -1) {
			list_del(&link->timeout.list);
			return link;
		}
	}
	return NULL;
}

static void io_fail_links(struct io_kiocb *req)
	__must_hold(&req->ctx->completion_lock)
{
	struct io_kiocb *nxt, *link = req->link;
	bool ignore_cqes = req->flags & REQ_F_SKIP_LINK_CQES;

	req->link = NULL;
	while (link) {
		long res = -ECANCELED;

		if (link->flags & REQ_F_FAIL)
			res = link->cqe.res;

		nxt = link->link;
		link->link = NULL;

		trace_io_uring_fail_link(req->ctx, req, req->cqe.user_data,
					req->opcode, link);

		if (ignore_cqes)
			link->flags |= REQ_F_CQE_SKIP;
		else
			link->flags &= ~REQ_F_CQE_SKIP;
		__io_req_complete_post(link, res, 0);
		link = nxt;
	}
}

static bool io_disarm_next(struct io_kiocb *req)
	__must_hold(&req->ctx->completion_lock)
{
	struct io_kiocb *link = NULL;
	bool posted = false;

	if (req->flags & REQ_F_ARM_LTIMEOUT) {
		link = req->link;
		req->flags &= ~REQ_F_ARM_LTIMEOUT;
		if (link && link->opcode == IORING_OP_LINK_TIMEOUT) {
			io_remove_next_linked(req);
			io_req_tw_post_queue(link, -ECANCELED, 0);
			posted = true;
		}
	} else if (req->flags & REQ_F_LINK_TIMEOUT) {
		struct io_ring_ctx *ctx = req->ctx;

		spin_lock_irq(&ctx->timeout_lock);
		link = io_disarm_linked_timeout(req);
		spin_unlock_irq(&ctx->timeout_lock);
		if (link) {
			posted = true;
			io_req_tw_post_queue(link, -ECANCELED, 0);
		}
	}
	if (unlikely((req->flags & REQ_F_FAIL) &&
		     !(req->flags & REQ_F_HARDLINK))) {
		posted |= (req->link != NULL);
		io_fail_links(req);
	}
	return posted;
}

static void __io_req_find_next_prep(struct io_kiocb *req)
{
	struct io_ring_ctx *ctx = req->ctx;
	bool posted;

	spin_lock(&ctx->completion_lock);
	posted = io_disarm_next(req);
	io_commit_cqring(ctx);
	spin_unlock(&ctx->completion_lock);
	if (posted)
		io_cqring_ev_posted(ctx);
}

static inline struct io_kiocb *io_req_find_next(struct io_kiocb *req)
{
	struct io_kiocb *nxt;

	/*
	 * If LINK is set, we have dependent requests in this chain. If we
	 * didn't fail this request, queue the first one up, moving any other
	 * dependencies to the next request. In case of failure, fail the rest
	 * of the chain.
	 */
	if (unlikely(req->flags & IO_DISARM_MASK))
		__io_req_find_next_prep(req);
	nxt = req->link;
	req->link = NULL;
	return nxt;
}

static void ctx_flush_and_put(struct io_ring_ctx *ctx, bool *locked)
{
	if (!ctx)
		return;
	if (ctx->flags & IORING_SETUP_TASKRUN_FLAG)
		atomic_andnot(IORING_SQ_TASKRUN, &ctx->rings->sq_flags);
	if (*locked) {
		io_submit_flush_completions(ctx);
		mutex_unlock(&ctx->uring_lock);
		*locked = false;
	}
	percpu_ref_put(&ctx->refs);
}

static inline void ctx_commit_and_unlock(struct io_ring_ctx *ctx)
{
	io_commit_cqring(ctx);
	spin_unlock(&ctx->completion_lock);
	io_cqring_ev_posted(ctx);
}

static void handle_prev_tw_list(struct io_wq_work_node *node,
				struct io_ring_ctx **ctx, bool *uring_locked)
{
	if (*ctx && !*uring_locked)
		spin_lock(&(*ctx)->completion_lock);

	do {
		struct io_wq_work_node *next = node->next;
		struct io_kiocb *req = container_of(node, struct io_kiocb,
						    io_task_work.node);

		prefetch(container_of(next, struct io_kiocb, io_task_work.node));

		if (req->ctx != *ctx) {
			if (unlikely(!*uring_locked && *ctx))
				ctx_commit_and_unlock(*ctx);

			ctx_flush_and_put(*ctx, uring_locked);
			*ctx = req->ctx;
			/* if not contended, grab and improve batching */
			*uring_locked = mutex_trylock(&(*ctx)->uring_lock);
			percpu_ref_get(&(*ctx)->refs);
			if (unlikely(!*uring_locked))
				spin_lock(&(*ctx)->completion_lock);
		}
		if (likely(*uring_locked))
			req->io_task_work.func(req, uring_locked);
		else
			__io_req_complete_post(req, req->cqe.res,
						io_put_kbuf_comp(req));
		node = next;
	} while (node);

	if (unlikely(!*uring_locked))
		ctx_commit_and_unlock(*ctx);
}

static void handle_tw_list(struct io_wq_work_node *node,
			   struct io_ring_ctx **ctx, bool *locked)
{
	do {
		struct io_wq_work_node *next = node->next;
		struct io_kiocb *req = container_of(node, struct io_kiocb,
						    io_task_work.node);

		prefetch(container_of(next, struct io_kiocb, io_task_work.node));

		if (req->ctx != *ctx) {
			ctx_flush_and_put(*ctx, locked);
			*ctx = req->ctx;
			/* if not contended, grab and improve batching */
			*locked = mutex_trylock(&(*ctx)->uring_lock);
			percpu_ref_get(&(*ctx)->refs);
		}
		req->io_task_work.func(req, locked);
		node = next;
	} while (node);
}

static void tctx_task_work(struct callback_head *cb)
{
	bool uring_locked = false;
	struct io_ring_ctx *ctx = NULL;
	struct io_uring_task *tctx = container_of(cb, struct io_uring_task,
						  task_work);

	while (1) {
		struct io_wq_work_node *node1, *node2;

		spin_lock_irq(&tctx->task_lock);
		node1 = tctx->prio_task_list.first;
		node2 = tctx->task_list.first;
		INIT_WQ_LIST(&tctx->task_list);
		INIT_WQ_LIST(&tctx->prio_task_list);
		if (!node2 && !node1)
			tctx->task_running = false;
		spin_unlock_irq(&tctx->task_lock);
		if (!node2 && !node1)
			break;

		if (node1)
			handle_prev_tw_list(node1, &ctx, &uring_locked);
		if (node2)
			handle_tw_list(node2, &ctx, &uring_locked);
		cond_resched();

		if (data_race(!tctx->task_list.first) &&
		    data_race(!tctx->prio_task_list.first) && uring_locked)
			io_submit_flush_completions(ctx);
	}

	ctx_flush_and_put(ctx, &uring_locked);

	/* relaxed read is enough as only the task itself sets ->in_idle */
	if (unlikely(atomic_read(&tctx->in_idle)))
		io_uring_drop_tctx_refs(current);
}

static void __io_req_task_work_add(struct io_kiocb *req,
				   struct io_uring_task *tctx,
				   struct io_wq_work_list *list)
{
	struct io_ring_ctx *ctx = req->ctx;
	struct io_wq_work_node *node;
	unsigned long flags;
	bool running;

	spin_lock_irqsave(&tctx->task_lock, flags);
	wq_list_add_tail(&req->io_task_work.node, list);
	running = tctx->task_running;
	if (!running)
		tctx->task_running = true;
	spin_unlock_irqrestore(&tctx->task_lock, flags);

	/* task_work already pending, we're done */
	if (running)
		return;

	if (ctx->flags & IORING_SETUP_TASKRUN_FLAG)
		atomic_or(IORING_SQ_TASKRUN, &ctx->rings->sq_flags);

	if (likely(!task_work_add(req->task, &tctx->task_work, ctx->notify_method)))
		return;

	spin_lock_irqsave(&tctx->task_lock, flags);
	tctx->task_running = false;
	node = wq_list_merge(&tctx->prio_task_list, &tctx->task_list);
	spin_unlock_irqrestore(&tctx->task_lock, flags);

	while (node) {
		req = container_of(node, struct io_kiocb, io_task_work.node);
		node = node->next;
		if (llist_add(&req->io_task_work.fallback_node,
			      &req->ctx->fallback_llist))
			schedule_delayed_work(&req->ctx->fallback_work, 1);
	}
}

static void io_req_task_work_add(struct io_kiocb *req)
{
	struct io_uring_task *tctx = req->task->io_uring;

	__io_req_task_work_add(req, tctx, &tctx->task_list);
}

static void io_req_task_prio_work_add(struct io_kiocb *req)
{
	struct io_uring_task *tctx = req->task->io_uring;

	if (req->ctx->flags & IORING_SETUP_SQPOLL)
		__io_req_task_work_add(req, tctx, &tctx->prio_task_list);
	else
		__io_req_task_work_add(req, tctx, &tctx->task_list);
}

static void io_req_tw_post(struct io_kiocb *req, bool *locked)
{
	io_req_complete_post(req, req->cqe.res, req->cqe.flags);
}

static void io_req_tw_post_queue(struct io_kiocb *req, s32 res, u32 cflags)
{
	req->cqe.res = res;
	req->cqe.flags = cflags;
	req->io_task_work.func = io_req_tw_post;
	io_req_task_work_add(req);
}

static void io_req_task_cancel(struct io_kiocb *req, bool *locked)
{
	/* not needed for normal modes, but SQPOLL depends on it */
	io_tw_lock(req->ctx, locked);
	io_req_complete_failed(req, req->cqe.res);
}

static void io_req_task_submit(struct io_kiocb *req, bool *locked)
{
	io_tw_lock(req->ctx, locked);
	/* req->task == current here, checking PF_EXITING is safe */
	if (likely(!(req->task->flags & PF_EXITING)))
		io_queue_sqe(req);
	else
		io_req_complete_failed(req, -EFAULT);
}

static void io_req_task_queue_fail(struct io_kiocb *req, int ret)
{
	req->cqe.res = ret;
	req->io_task_work.func = io_req_task_cancel;
	io_req_task_work_add(req);
}

static void io_req_task_queue(struct io_kiocb *req)
{
	req->io_task_work.func = io_req_task_submit;
	io_req_task_work_add(req);
}

static void io_req_task_queue_reissue(struct io_kiocb *req)
{
	req->io_task_work.func = io_queue_iowq;
	io_req_task_work_add(req);
}

static void io_queue_next(struct io_kiocb *req)
{
	struct io_kiocb *nxt = io_req_find_next(req);

	if (nxt)
		io_req_task_queue(nxt);
}

static void io_free_batch_list(struct io_ring_ctx *ctx,
				struct io_wq_work_node *node)
	__must_hold(&ctx->uring_lock)
{
	struct task_struct *task = NULL;
	int task_refs = 0;

	do {
		struct io_kiocb *req = container_of(node, struct io_kiocb,
						    comp_list);

		if (unlikely(req->flags & IO_REQ_CLEAN_SLOW_FLAGS)) {
			if (req->flags & REQ_F_REFCOUNT) {
				node = req->comp_list.next;
				if (!req_ref_put_and_test(req))
					continue;
			}
			if ((req->flags & REQ_F_POLLED) && req->apoll) {
				struct async_poll *apoll = req->apoll;

				if (apoll->double_poll)
					kfree(apoll->double_poll);
				list_add(&apoll->poll.wait.entry,
						&ctx->apoll_cache);
				req->flags &= ~REQ_F_POLLED;
			}
			if (req->flags & IO_REQ_LINK_FLAGS)
				io_queue_next(req);
			if (unlikely(req->flags & IO_REQ_CLEAN_FLAGS))
				io_clean_op(req);
		}
		if (!(req->flags & REQ_F_FIXED_FILE))
			io_put_file(req->file);

		io_req_put_rsrc_locked(req, ctx);

		if (req->task != task) {
			if (task)
				io_put_task(task, task_refs);
			task = req->task;
			task_refs = 0;
		}
		task_refs++;
		node = req->comp_list.next;
		io_req_add_to_cache(req, ctx);
	} while (node);

	if (task)
		io_put_task(task, task_refs);
}

static void __io_submit_flush_completions(struct io_ring_ctx *ctx)
	__must_hold(&ctx->uring_lock)
{
	struct io_wq_work_node *node, *prev;
	struct io_submit_state *state = &ctx->submit_state;

	if (state->flush_cqes) {
		spin_lock(&ctx->completion_lock);
		wq_list_for_each(node, prev, &state->compl_reqs) {
			struct io_kiocb *req = container_of(node, struct io_kiocb,
						    comp_list);

			if (!(req->flags & REQ_F_CQE_SKIP)) {
				if (!(ctx->flags & IORING_SETUP_CQE32))
					__io_fill_cqe_req_filled(ctx, req);
				else
					__io_fill_cqe32_req_filled(ctx, req);
			}
		}

		io_commit_cqring(ctx);
		spin_unlock(&ctx->completion_lock);
		io_cqring_ev_posted(ctx);
		state->flush_cqes = false;
	}

	io_free_batch_list(ctx, state->compl_reqs.first);
	INIT_WQ_LIST(&state->compl_reqs);
}

/*
 * Drop reference to request, return next in chain (if there is one) if this
 * was the last reference to this request.
 */
static inline struct io_kiocb *io_put_req_find_next(struct io_kiocb *req)
{
	struct io_kiocb *nxt = NULL;

	if (req_ref_put_and_test(req)) {
		if (unlikely(req->flags & IO_REQ_LINK_FLAGS))
			nxt = io_req_find_next(req);
		io_free_req(req);
	}
	return nxt;
}

static inline void io_put_req(struct io_kiocb *req)
{
	if (req_ref_put_and_test(req)) {
		io_queue_next(req);
		io_free_req(req);
	}
}

static unsigned io_cqring_events(struct io_ring_ctx *ctx)
{
	/* See comment at the top of this file */
	smp_rmb();
	return __io_cqring_events(ctx);
}

static inline unsigned int io_sqring_entries(struct io_ring_ctx *ctx)
{
	struct io_rings *rings = ctx->rings;

	/* make sure SQ entry isn't read before tail */
	return smp_load_acquire(&rings->sq.tail) - ctx->cached_sq_head;
}

static inline bool io_run_task_work(void)
{
	if (test_thread_flag(TIF_NOTIFY_SIGNAL) || task_work_pending(current)) {
		__set_current_state(TASK_RUNNING);
		clear_notify_signal();
		if (task_work_pending(current))
			task_work_run();
		return true;
	}

	return false;
}

static int io_do_iopoll(struct io_ring_ctx *ctx, bool force_nonspin)
{
	struct io_wq_work_node *pos, *start, *prev;
	unsigned int poll_flags = BLK_POLL_NOSLEEP;
	DEFINE_IO_COMP_BATCH(iob);
	int nr_events = 0;

	/*
	 * Only spin for completions if we don't have multiple devices hanging
	 * off our complete list.
	 */
	if (ctx->poll_multi_queue || force_nonspin)
		poll_flags |= BLK_POLL_ONESHOT;

	wq_list_for_each(pos, start, &ctx->iopoll_list) {
		struct io_kiocb *req = container_of(pos, struct io_kiocb, comp_list);
		struct kiocb *kiocb = &req->rw.kiocb;
		int ret;

		/*
		 * Move completed and retryable entries to our local lists.
		 * If we find a request that requires polling, break out
		 * and complete those lists first, if we have entries there.
		 */
		if (READ_ONCE(req->iopoll_completed))
			break;

		ret = kiocb->ki_filp->f_op->iopoll(kiocb, &iob, poll_flags);
		if (unlikely(ret < 0))
			return ret;
		else if (ret)
			poll_flags |= BLK_POLL_ONESHOT;

		/* iopoll may have completed current req */
		if (!rq_list_empty(iob.req_list) ||
		    READ_ONCE(req->iopoll_completed))
			break;
	}

	if (!rq_list_empty(iob.req_list))
		iob.complete(&iob);
	else if (!pos)
		return 0;

	prev = start;
	wq_list_for_each_resume(pos, prev) {
		struct io_kiocb *req = container_of(pos, struct io_kiocb, comp_list);

		/* order with io_complete_rw_iopoll(), e.g. ->result updates */
		if (!smp_load_acquire(&req->iopoll_completed))
			break;
		nr_events++;
		if (unlikely(req->flags & REQ_F_CQE_SKIP))
			continue;
		__io_fill_cqe_req(req, req->cqe.res, io_put_kbuf(req, 0));
	}

	if (unlikely(!nr_events))
		return 0;

	io_commit_cqring(ctx);
	io_cqring_ev_posted_iopoll(ctx);
	pos = start ? start->next : ctx->iopoll_list.first;
	wq_list_cut(&ctx->iopoll_list, prev, start);
	io_free_batch_list(ctx, pos);
	return nr_events;
}

/*
 * We can't just wait for polled events to come to us, we have to actively
 * find and complete them.
 */
static __cold void io_iopoll_try_reap_events(struct io_ring_ctx *ctx)
{
	if (!(ctx->flags & IORING_SETUP_IOPOLL))
		return;

	mutex_lock(&ctx->uring_lock);
	while (!wq_list_empty(&ctx->iopoll_list)) {
		/* let it sleep and repeat later if can't complete a request */
		if (io_do_iopoll(ctx, true) == 0)
			break;
		/*
		 * Ensure we allow local-to-the-cpu processing to take place,
		 * in this case we need to ensure that we reap all events.
		 * Also let task_work, etc. to progress by releasing the mutex
		 */
		if (need_resched()) {
			mutex_unlock(&ctx->uring_lock);
			cond_resched();
			mutex_lock(&ctx->uring_lock);
		}
	}
	mutex_unlock(&ctx->uring_lock);
}

static int io_iopoll_check(struct io_ring_ctx *ctx, long min)
{
	unsigned int nr_events = 0;
	int ret = 0;
	unsigned long check_cq;

	/*
	 * Don't enter poll loop if we already have events pending.
	 * If we do, we can potentially be spinning for commands that
	 * already triggered a CQE (eg in error).
	 */
	check_cq = READ_ONCE(ctx->check_cq);
	if (check_cq & BIT(IO_CHECK_CQ_OVERFLOW_BIT))
		__io_cqring_overflow_flush(ctx, false);
	if (io_cqring_events(ctx))
		return 0;

	/*
	 * Similarly do not spin if we have not informed the user of any
	 * dropped CQE.
	 */
	if (unlikely(check_cq & BIT(IO_CHECK_CQ_DROPPED_BIT)))
		return -EBADR;

	do {
		/*
		 * If a submit got punted to a workqueue, we can have the
		 * application entering polling for a command before it gets
		 * issued. That app will hold the uring_lock for the duration
		 * of the poll right here, so we need to take a breather every
		 * now and then to ensure that the issue has a chance to add
		 * the poll to the issued list. Otherwise we can spin here
		 * forever, while the workqueue is stuck trying to acquire the
		 * very same mutex.
		 */
		if (wq_list_empty(&ctx->iopoll_list)) {
			u32 tail = ctx->cached_cq_tail;

			mutex_unlock(&ctx->uring_lock);
			io_run_task_work();
			mutex_lock(&ctx->uring_lock);

			/* some requests don't go through iopoll_list */
			if (tail != ctx->cached_cq_tail ||
			    wq_list_empty(&ctx->iopoll_list))
				break;
		}
		ret = io_do_iopoll(ctx, !min);
		if (ret < 0)
			break;
		nr_events += ret;
		ret = 0;
	} while (nr_events < min && !need_resched());

	return ret;
}

static void kiocb_end_write(struct io_kiocb *req)
{
	/*
	 * Tell lockdep we inherited freeze protection from submission
	 * thread.
	 */
	if (req->flags & REQ_F_ISREG) {
		struct super_block *sb = file_inode(req->file)->i_sb;

		__sb_writers_acquired(sb, SB_FREEZE_WRITE);
		sb_end_write(sb);
	}
}

#ifdef CONFIG_BLOCK
static bool io_resubmit_prep(struct io_kiocb *req)
{
	struct io_async_rw *rw = req->async_data;

	if (!req_has_async_data(req))
		return !io_req_prep_async(req);
	iov_iter_restore(&rw->s.iter, &rw->s.iter_state);
	return true;
}

static bool io_rw_should_reissue(struct io_kiocb *req)
{
	umode_t mode = file_inode(req->file)->i_mode;
	struct io_ring_ctx *ctx = req->ctx;

	if (!S_ISBLK(mode) && !S_ISREG(mode))
		return false;
	if ((req->flags & REQ_F_NOWAIT) || (io_wq_current_is_worker() &&
	    !(ctx->flags & IORING_SETUP_IOPOLL)))
		return false;
	/*
	 * If ref is dying, we might be running poll reap from the exit work.
	 * Don't attempt to reissue from that path, just let it fail with
	 * -EAGAIN.
	 */
	if (percpu_ref_is_dying(&ctx->refs))
		return false;
	/*
	 * Play it safe and assume not safe to re-import and reissue if we're
	 * not in the original thread group (or in task context).
	 */
	if (!same_thread_group(req->task, current) || !in_task())
		return false;
	return true;
}
#else
static bool io_resubmit_prep(struct io_kiocb *req)
{
	return false;
}
static bool io_rw_should_reissue(struct io_kiocb *req)
{
	return false;
}
#endif

static bool __io_complete_rw_common(struct io_kiocb *req, long res)
{
	if (req->rw.kiocb.ki_flags & IOCB_WRITE) {
		kiocb_end_write(req);
		fsnotify_modify(req->file);
	} else {
		fsnotify_access(req->file);
	}
	if (unlikely(res != req->cqe.res)) {
		if ((res == -EAGAIN || res == -EOPNOTSUPP) &&
		    io_rw_should_reissue(req)) {
			req->flags |= REQ_F_REISSUE;
			return true;
		}
		req_set_fail(req);
		req->cqe.res = res;
	}
	return false;
}

static inline void io_req_task_complete(struct io_kiocb *req, bool *locked)
{
	int res = req->cqe.res;

	if (*locked) {
		io_req_complete_state(req, res, io_put_kbuf(req, 0));
		io_req_add_compl_list(req);
	} else {
		io_req_complete_post(req, res,
					io_put_kbuf(req, IO_URING_F_UNLOCKED));
	}
}

static void __io_complete_rw(struct io_kiocb *req, long res,
			     unsigned int issue_flags)
{
	if (__io_complete_rw_common(req, res))
		return;
	__io_req_complete(req, issue_flags, req->cqe.res,
				io_put_kbuf(req, issue_flags));
}

static void io_complete_rw(struct kiocb *kiocb, long res)
{
	struct io_kiocb *req = container_of(kiocb, struct io_kiocb, rw.kiocb);

	if (__io_complete_rw_common(req, res))
		return;
	req->cqe.res = res;
	req->io_task_work.func = io_req_task_complete;
	io_req_task_prio_work_add(req);
}

static void io_complete_rw_iopoll(struct kiocb *kiocb, long res)
{
	struct io_kiocb *req = container_of(kiocb, struct io_kiocb, rw.kiocb);

	if (kiocb->ki_flags & IOCB_WRITE)
		kiocb_end_write(req);
	if (unlikely(res != req->cqe.res)) {
		if (res == -EAGAIN && io_rw_should_reissue(req)) {
			req->flags |= REQ_F_REISSUE;
			return;
		}
		req->cqe.res = res;
	}

	/* order with io_iopoll_complete() checking ->iopoll_completed */
	smp_store_release(&req->iopoll_completed, 1);
}

/*
 * After the iocb has been issued, it's safe to be found on the poll list.
 * Adding the kiocb to the list AFTER submission ensures that we don't
 * find it from a io_do_iopoll() thread before the issuer is done
 * accessing the kiocb cookie.
 */
static void io_iopoll_req_issued(struct io_kiocb *req, unsigned int issue_flags)
{
	struct io_ring_ctx *ctx = req->ctx;
	const bool needs_lock = issue_flags & IO_URING_F_UNLOCKED;

	/* workqueue context doesn't hold uring_lock, grab it now */
	if (unlikely(needs_lock))
		mutex_lock(&ctx->uring_lock);

	/*
	 * Track whether we have multiple files in our lists. This will impact
	 * how we do polling eventually, not spinning if we're on potentially
	 * different devices.
	 */
	if (wq_list_empty(&ctx->iopoll_list)) {
		ctx->poll_multi_queue = false;
	} else if (!ctx->poll_multi_queue) {
		struct io_kiocb *list_req;

		list_req = container_of(ctx->iopoll_list.first, struct io_kiocb,
					comp_list);
		if (list_req->file != req->file)
			ctx->poll_multi_queue = true;
	}

	/*
	 * For fast devices, IO may have already completed. If it has, add
	 * it to the front so we find it first.
	 */
	if (READ_ONCE(req->iopoll_completed))
		wq_list_add_head(&req->comp_list, &ctx->iopoll_list);
	else
		wq_list_add_tail(&req->comp_list, &ctx->iopoll_list);

	if (unlikely(needs_lock)) {
		/*
		 * If IORING_SETUP_SQPOLL is enabled, sqes are either handle
		 * in sq thread task context or in io worker task context. If
		 * current task context is sq thread, we don't need to check
		 * whether should wake up sq thread.
		 */
		if ((ctx->flags & IORING_SETUP_SQPOLL) &&
		    wq_has_sleeper(&ctx->sq_data->wait))
			wake_up(&ctx->sq_data->wait);

		mutex_unlock(&ctx->uring_lock);
	}
}

static bool io_bdev_nowait(struct block_device *bdev)
{
	return !bdev || blk_queue_nowait(bdev_get_queue(bdev));
}

/*
 * If we tracked the file through the SCM inflight mechanism, we could support
 * any file. For now, just ensure that anything potentially problematic is done
 * inline.
 */
static bool __io_file_supports_nowait(struct file *file, umode_t mode)
{
	if (S_ISBLK(mode)) {
		if (IS_ENABLED(CONFIG_BLOCK) &&
		    io_bdev_nowait(I_BDEV(file->f_mapping->host)))
			return true;
		return false;
	}
	if (S_ISSOCK(mode))
		return true;
	if (S_ISREG(mode)) {
		if (IS_ENABLED(CONFIG_BLOCK) &&
		    io_bdev_nowait(file->f_inode->i_sb->s_bdev) &&
		    file->f_op != &io_uring_fops)
			return true;
		return false;
	}

	/* any ->read/write should understand O_NONBLOCK */
	if (file->f_flags & O_NONBLOCK)
		return true;
	return file->f_mode & FMODE_NOWAIT;
}

/*
 * If we tracked the file through the SCM inflight mechanism, we could support
 * any file. For now, just ensure that anything potentially problematic is done
 * inline.
 */
static unsigned int io_file_get_flags(struct file *file)
{
	umode_t mode = file_inode(file)->i_mode;
	unsigned int res = 0;

	if (S_ISREG(mode))
		res |= FFS_ISREG;
	if (__io_file_supports_nowait(file, mode))
		res |= FFS_NOWAIT;
	if (io_file_need_scm(file))
		res |= FFS_SCM;
	return res;
}

static inline bool io_file_supports_nowait(struct io_kiocb *req)
{
	return req->flags & REQ_F_SUPPORT_NOWAIT;
}

static int io_prep_rw(struct io_kiocb *req, const struct io_uring_sqe *sqe)
{
	struct kiocb *kiocb = &req->rw.kiocb;
	unsigned ioprio;
	int ret;

	kiocb->ki_pos = READ_ONCE(sqe->off);

	ioprio = READ_ONCE(sqe->ioprio);
	if (ioprio) {
		ret = ioprio_check_cap(ioprio);
		if (ret)
			return ret;

		kiocb->ki_ioprio = ioprio;
	} else {
		kiocb->ki_ioprio = get_current_ioprio();
	}

	req->imu = NULL;
	req->rw.addr = READ_ONCE(sqe->addr);
	req->rw.len = READ_ONCE(sqe->len);
	req->rw.flags = READ_ONCE(sqe->rw_flags);
	/* used for fixed read/write too - just read unconditionally */
	req->buf_index = READ_ONCE(sqe->buf_index);
	return 0;
}

static inline void io_rw_done(struct kiocb *kiocb, ssize_t ret)
{
	switch (ret) {
	case -EIOCBQUEUED:
		break;
	case -ERESTARTSYS:
	case -ERESTARTNOINTR:
	case -ERESTARTNOHAND:
	case -ERESTART_RESTARTBLOCK:
		/*
		 * We can't just restart the syscall, since previously
		 * submitted sqes may already be in progress. Just fail this
		 * IO with EINTR.
		 */
		ret = -EINTR;
		fallthrough;
	default:
		kiocb->ki_complete(kiocb, ret);
	}
}

static inline loff_t *io_kiocb_update_pos(struct io_kiocb *req)
{
	struct kiocb *kiocb = &req->rw.kiocb;

	if (kiocb->ki_pos != -1)
		return &kiocb->ki_pos;

	if (!(req->file->f_mode & FMODE_STREAM)) {
		req->flags |= REQ_F_CUR_POS;
		kiocb->ki_pos = req->file->f_pos;
		return &kiocb->ki_pos;
	}

	kiocb->ki_pos = 0;
	return NULL;
}

static void kiocb_done(struct io_kiocb *req, ssize_t ret,
		       unsigned int issue_flags)
{
	struct io_async_rw *io = req->async_data;

	/* add previously done IO, if any */
	if (req_has_async_data(req) && io->bytes_done > 0) {
		if (ret < 0)
			ret = io->bytes_done;
		else
			ret += io->bytes_done;
	}

	if (req->flags & REQ_F_CUR_POS)
		req->file->f_pos = req->rw.kiocb.ki_pos;
	if (ret >= 0 && (req->rw.kiocb.ki_complete == io_complete_rw))
		__io_complete_rw(req, ret, issue_flags);
	else
		io_rw_done(&req->rw.kiocb, ret);

	if (req->flags & REQ_F_REISSUE) {
		req->flags &= ~REQ_F_REISSUE;
		if (io_resubmit_prep(req))
			io_req_task_queue_reissue(req);
		else
			io_req_task_queue_fail(req, ret);
	}
}

static int __io_import_fixed(struct io_kiocb *req, int rw, struct iov_iter *iter,
			     struct io_mapped_ubuf *imu)
{
	size_t len = req->rw.len;
	u64 buf_end, buf_addr = req->rw.addr;
	size_t offset;

	if (unlikely(check_add_overflow(buf_addr, (u64)len, &buf_end)))
		return -EFAULT;
	/* not inside the mapped region */
	if (unlikely(buf_addr < imu->ubuf || buf_end > imu->ubuf_end))
		return -EFAULT;

	/*
	 * May not be a start of buffer, set size appropriately
	 * and advance us to the beginning.
	 */
	offset = buf_addr - imu->ubuf;
	iov_iter_bvec(iter, rw, imu->bvec, imu->nr_bvecs, offset + len);

	if (offset) {
		/*
		 * Don't use iov_iter_advance() here, as it's really slow for
		 * using the latter parts of a big fixed buffer - it iterates
		 * over each segment manually. We can cheat a bit here, because
		 * we know that:
		 *
		 * 1) it's a BVEC iter, we set it up
		 * 2) all bvecs are PAGE_SIZE in size, except potentially the
		 *    first and last bvec
		 *
		 * So just find our index, and adjust the iterator afterwards.
		 * If the offset is within the first bvec (or the whole first
		 * bvec, just use iov_iter_advance(). This makes it easier
		 * since we can just skip the first segment, which may not
		 * be PAGE_SIZE aligned.
		 */
		const struct bio_vec *bvec = imu->bvec;

		if (offset <= bvec->bv_len) {
			iov_iter_advance(iter, offset);
		} else {
			unsigned long seg_skip;

			/* skip first vec */
			offset -= bvec->bv_len;
			seg_skip = 1 + (offset >> PAGE_SHIFT);

			iter->bvec = bvec + seg_skip;
			iter->nr_segs -= seg_skip;
			iter->count -= bvec->bv_len + offset;
			iter->iov_offset = offset & ~PAGE_MASK;
		}
	}

	return 0;
}

static int io_import_fixed(struct io_kiocb *req, int rw, struct iov_iter *iter,
			   unsigned int issue_flags)
{
	struct io_mapped_ubuf *imu = req->imu;
	u16 index, buf_index = req->buf_index;

	if (likely(!imu)) {
		struct io_ring_ctx *ctx = req->ctx;

		if (unlikely(buf_index >= ctx->nr_user_bufs))
			return -EFAULT;
		io_req_set_rsrc_node(req, ctx, issue_flags);
		index = array_index_nospec(buf_index, ctx->nr_user_bufs);
		imu = READ_ONCE(ctx->user_bufs[index]);
		req->imu = imu;
	}
	return __io_import_fixed(req, rw, iter, imu);
}

static int io_buffer_add_list(struct io_ring_ctx *ctx,
			      struct io_buffer_list *bl, unsigned int bgid)
{
	bl->bgid = bgid;
	if (bgid < BGID_ARRAY)
		return 0;

	return xa_err(xa_store(&ctx->io_bl_xa, bgid, bl, GFP_KERNEL));
}

static void __user *io_provided_buffer_select(struct io_kiocb *req, size_t *len,
					      struct io_buffer_list *bl)
{
	if (!list_empty(&bl->buf_list)) {
		struct io_buffer *kbuf;

		kbuf = list_first_entry(&bl->buf_list, struct io_buffer, list);
		list_del(&kbuf->list);
		if (*len > kbuf->len)
			*len = kbuf->len;
		req->flags |= REQ_F_BUFFER_SELECTED;
		req->kbuf = kbuf;
		req->buf_index = kbuf->bid;
		return u64_to_user_ptr(kbuf->addr);
	}
	return NULL;
}

static void __user *io_ring_buffer_select(struct io_kiocb *req, size_t *len,
					  struct io_buffer_list *bl,
					  unsigned int issue_flags)
{
	struct io_uring_buf_ring *br = bl->buf_ring;
	struct io_uring_buf *buf;
	__u32 head = bl->head;

	if (unlikely(smp_load_acquire(&br->tail) == head)) {
		io_ring_submit_unlock(req->ctx, issue_flags);
		return NULL;
	}

	head &= bl->mask;
	if (head < IO_BUFFER_LIST_BUF_PER_PAGE) {
		buf = &br->bufs[head];
	} else {
		int off = head & (IO_BUFFER_LIST_BUF_PER_PAGE - 1);
		int index = head / IO_BUFFER_LIST_BUF_PER_PAGE - 1;
		buf = page_address(bl->buf_pages[index]);
		buf += off;
	}
	if (*len > buf->len)
		*len = buf->len;
	req->flags |= REQ_F_BUFFER_RING;
	req->buf_list = bl;
	req->buf_index = buf->bid;

	if (issue_flags & IO_URING_F_UNLOCKED) {
		/*
		 * If we came in unlocked, we have no choice but to consume the
		 * buffer here. This does mean it'll be pinned until the IO
		 * completes. But coming in unlocked means we're in io-wq
		 * context, hence there should be no further retry. For the
		 * locked case, the caller must ensure to call the commit when
		 * the transfer completes (or if we get -EAGAIN and must poll
		 * or retry).
		 */
		req->buf_list = NULL;
		bl->head++;
	}
	return u64_to_user_ptr(buf->addr);
}

static void __user *io_buffer_select(struct io_kiocb *req, size_t *len,
				     unsigned int issue_flags)
{
	struct io_ring_ctx *ctx = req->ctx;
	struct io_buffer_list *bl;
	void __user *ret = NULL;

	io_ring_submit_lock(req->ctx, issue_flags);

	bl = io_buffer_get_list(ctx, req->buf_index);
	if (likely(bl)) {
		if (bl->buf_nr_pages)
			ret = io_ring_buffer_select(req, len, bl, issue_flags);
		else
			ret = io_provided_buffer_select(req, len, bl);
	}
	io_ring_submit_unlock(req->ctx, issue_flags);
	return ret;
}

#ifdef CONFIG_COMPAT
static ssize_t io_compat_import(struct io_kiocb *req, struct iovec *iov,
				unsigned int issue_flags)
{
	struct compat_iovec __user *uiov;
	compat_ssize_t clen;
	void __user *buf;
	size_t len;

	uiov = u64_to_user_ptr(req->rw.addr);
	if (!access_ok(uiov, sizeof(*uiov)))
		return -EFAULT;
	if (__get_user(clen, &uiov->iov_len))
		return -EFAULT;
	if (clen < 0)
		return -EINVAL;

	len = clen;
	buf = io_buffer_select(req, &len, issue_flags);
	if (!buf)
		return -ENOBUFS;
	req->rw.addr = (unsigned long) buf;
	iov[0].iov_base = buf;
	req->rw.len = iov[0].iov_len = (compat_size_t) len;
	return 0;
}
#endif

static ssize_t __io_iov_buffer_select(struct io_kiocb *req, struct iovec *iov,
				      unsigned int issue_flags)
{
	struct iovec __user *uiov = u64_to_user_ptr(req->rw.addr);
	void __user *buf;
	ssize_t len;

	if (copy_from_user(iov, uiov, sizeof(*uiov)))
		return -EFAULT;

	len = iov[0].iov_len;
	if (len < 0)
		return -EINVAL;
	buf = io_buffer_select(req, &len, issue_flags);
	if (!buf)
		return -ENOBUFS;
	req->rw.addr = (unsigned long) buf;
	iov[0].iov_base = buf;
	req->rw.len = iov[0].iov_len = len;
	return 0;
}

static ssize_t io_iov_buffer_select(struct io_kiocb *req, struct iovec *iov,
				    unsigned int issue_flags)
{
	if (req->flags & (REQ_F_BUFFER_SELECTED|REQ_F_BUFFER_RING)) {
		iov[0].iov_base = u64_to_user_ptr(req->rw.addr);
		iov[0].iov_len = req->rw.len;
		return 0;
	}
	if (req->rw.len != 1)
		return -EINVAL;

#ifdef CONFIG_COMPAT
	if (req->ctx->compat)
		return io_compat_import(req, iov, issue_flags);
#endif

	return __io_iov_buffer_select(req, iov, issue_flags);
}

static inline bool io_do_buffer_select(struct io_kiocb *req)
{
	if (!(req->flags & REQ_F_BUFFER_SELECT))
		return false;
	return !(req->flags & (REQ_F_BUFFER_SELECTED|REQ_F_BUFFER_RING));
}

static struct iovec *__io_import_iovec(int rw, struct io_kiocb *req,
				       struct io_rw_state *s,
				       unsigned int issue_flags)
{
	struct iov_iter *iter = &s->iter;
	u8 opcode = req->opcode;
	struct iovec *iovec;
	void __user *buf;
	size_t sqe_len;
	ssize_t ret;

	if (opcode == IORING_OP_READ_FIXED || opcode == IORING_OP_WRITE_FIXED) {
		ret = io_import_fixed(req, rw, iter, issue_flags);
		if (ret)
			return ERR_PTR(ret);
		return NULL;
	}

	buf = u64_to_user_ptr(req->rw.addr);
	sqe_len = req->rw.len;

	if (opcode == IORING_OP_READ || opcode == IORING_OP_WRITE) {
		if (io_do_buffer_select(req)) {
			buf = io_buffer_select(req, &sqe_len, issue_flags);
			if (!buf)
				return ERR_PTR(-ENOBUFS);
			req->rw.addr = (unsigned long) buf;
			req->rw.len = sqe_len;
		}

		ret = import_single_range(rw, buf, sqe_len, s->fast_iov, iter);
		if (ret)
			return ERR_PTR(ret);
		return NULL;
	}

	iovec = s->fast_iov;
	if (req->flags & REQ_F_BUFFER_SELECT) {
		ret = io_iov_buffer_select(req, iovec, issue_flags);
		if (ret)
			return ERR_PTR(ret);
		iov_iter_init(iter, rw, iovec, 1, iovec->iov_len);
		return NULL;
	}

	ret = __import_iovec(rw, buf, sqe_len, UIO_FASTIOV, &iovec, iter,
			      req->ctx->compat);
	if (unlikely(ret < 0))
		return ERR_PTR(ret);
	return iovec;
}

static inline int io_import_iovec(int rw, struct io_kiocb *req,
				  struct iovec **iovec, struct io_rw_state *s,
				  unsigned int issue_flags)
{
	*iovec = __io_import_iovec(rw, req, s, issue_flags);
	if (unlikely(IS_ERR(*iovec)))
		return PTR_ERR(*iovec);

	iov_iter_save_state(&s->iter, &s->iter_state);
	return 0;
}

static inline loff_t *io_kiocb_ppos(struct kiocb *kiocb)
{
	return (kiocb->ki_filp->f_mode & FMODE_STREAM) ? NULL : &kiocb->ki_pos;
}

/*
 * For files that don't have ->read_iter() and ->write_iter(), handle them
 * by looping over ->read() or ->write() manually.
 */
static ssize_t loop_rw_iter(int rw, struct io_kiocb *req, struct iov_iter *iter)
{
	struct kiocb *kiocb = &req->rw.kiocb;
	struct file *file = req->file;
	ssize_t ret = 0;
	loff_t *ppos;

	/*
	 * Don't support polled IO through this interface, and we can't
	 * support non-blocking either. For the latter, this just causes
	 * the kiocb to be handled from an async context.
	 */
	if (kiocb->ki_flags & IOCB_HIPRI)
		return -EOPNOTSUPP;
	if ((kiocb->ki_flags & IOCB_NOWAIT) &&
	    !(kiocb->ki_filp->f_flags & O_NONBLOCK))
		return -EAGAIN;

	ppos = io_kiocb_ppos(kiocb);

	while (iov_iter_count(iter)) {
		struct iovec iovec;
		ssize_t nr;

		if (!iov_iter_is_bvec(iter)) {
			iovec = iov_iter_iovec(iter);
		} else {
			iovec.iov_base = u64_to_user_ptr(req->rw.addr);
			iovec.iov_len = req->rw.len;
		}

		if (rw == READ) {
			nr = file->f_op->read(file, iovec.iov_base,
					      iovec.iov_len, ppos);
		} else {
			nr = file->f_op->write(file, iovec.iov_base,
					       iovec.iov_len, ppos);
		}

		if (nr < 0) {
			if (!ret)
				ret = nr;
			break;
		}
		ret += nr;
		if (!iov_iter_is_bvec(iter)) {
			iov_iter_advance(iter, nr);
		} else {
			req->rw.addr += nr;
			req->rw.len -= nr;
			if (!req->rw.len)
				break;
		}
		if (nr != iovec.iov_len)
			break;
	}

	return ret;
}

static void io_req_map_rw(struct io_kiocb *req, const struct iovec *iovec,
			  const struct iovec *fast_iov, struct iov_iter *iter)
{
	struct io_async_rw *rw = req->async_data;

	memcpy(&rw->s.iter, iter, sizeof(*iter));
	rw->free_iovec = iovec;
	rw->bytes_done = 0;
	/* can only be fixed buffers, no need to do anything */
	if (iov_iter_is_bvec(iter))
		return;
	if (!iovec) {
		unsigned iov_off = 0;

		rw->s.iter.iov = rw->s.fast_iov;
		if (iter->iov != fast_iov) {
			iov_off = iter->iov - fast_iov;
			rw->s.iter.iov += iov_off;
		}
		if (rw->s.fast_iov != fast_iov)
			memcpy(rw->s.fast_iov + iov_off, fast_iov + iov_off,
			       sizeof(struct iovec) * iter->nr_segs);
	} else {
		req->flags |= REQ_F_NEED_CLEANUP;
	}
}

static inline bool io_alloc_async_data(struct io_kiocb *req)
{
	WARN_ON_ONCE(!io_op_defs[req->opcode].async_size);
	req->async_data = kmalloc(io_op_defs[req->opcode].async_size, GFP_KERNEL);
	if (req->async_data) {
		req->flags |= REQ_F_ASYNC_DATA;
		return false;
	}
	return true;
}

static int io_setup_async_rw(struct io_kiocb *req, const struct iovec *iovec,
			     struct io_rw_state *s, bool force)
{
	if (!force && !io_op_defs[req->opcode].needs_async_setup)
		return 0;
	if (!req_has_async_data(req)) {
		struct io_async_rw *iorw;

		if (io_alloc_async_data(req)) {
			kfree(iovec);
			return -ENOMEM;
		}

		io_req_map_rw(req, iovec, s->fast_iov, &s->iter);
		iorw = req->async_data;
		/* we've copied and mapped the iter, ensure state is saved */
		iov_iter_save_state(&iorw->s.iter, &iorw->s.iter_state);
	}
	return 0;
}

static inline int io_rw_prep_async(struct io_kiocb *req, int rw)
{
	struct io_async_rw *iorw = req->async_data;
	struct iovec *iov;
	int ret;

	/* submission path, ->uring_lock should already be taken */
	ret = io_import_iovec(rw, req, &iov, &iorw->s, 0);
	if (unlikely(ret < 0))
		return ret;

	iorw->bytes_done = 0;
	iorw->free_iovec = iov;
	if (iov)
		req->flags |= REQ_F_NEED_CLEANUP;
	return 0;
}

static int io_readv_prep_async(struct io_kiocb *req)
{
	return io_rw_prep_async(req, READ);
}

static int io_writev_prep_async(struct io_kiocb *req)
{
	return io_rw_prep_async(req, WRITE);
}

/*
 * This is our waitqueue callback handler, registered through __folio_lock_async()
 * when we initially tried to do the IO with the iocb armed our waitqueue.
 * This gets called when the page is unlocked, and we generally expect that to
 * happen when the page IO is completed and the page is now uptodate. This will
 * queue a task_work based retry of the operation, attempting to copy the data
 * again. If the latter fails because the page was NOT uptodate, then we will
 * do a thread based blocking retry of the operation. That's the unexpected
 * slow path.
 */
static int io_async_buf_func(struct wait_queue_entry *wait, unsigned mode,
			     int sync, void *arg)
{
	struct wait_page_queue *wpq;
	struct io_kiocb *req = wait->private;
	struct wait_page_key *key = arg;

	wpq = container_of(wait, struct wait_page_queue, wait);

	if (!wake_page_match(wpq, key))
		return 0;

	req->rw.kiocb.ki_flags &= ~IOCB_WAITQ;
	list_del_init(&wait->entry);
	io_req_task_queue(req);
	return 1;
}

/*
 * This controls whether a given IO request should be armed for async page
 * based retry. If we return false here, the request is handed to the async
 * worker threads for retry. If we're doing buffered reads on a regular file,
 * we prepare a private wait_page_queue entry and retry the operation. This
 * will either succeed because the page is now uptodate and unlocked, or it
 * will register a callback when the page is unlocked at IO completion. Through
 * that callback, io_uring uses task_work to setup a retry of the operation.
 * That retry will attempt the buffered read again. The retry will generally
 * succeed, or in rare cases where it fails, we then fall back to using the
 * async worker threads for a blocking retry.
 */
static bool io_rw_should_retry(struct io_kiocb *req)
{
	struct io_async_rw *rw = req->async_data;
	struct wait_page_queue *wait = &rw->wpq;
	struct kiocb *kiocb = &req->rw.kiocb;

	/* never retry for NOWAIT, we just complete with -EAGAIN */
	if (req->flags & REQ_F_NOWAIT)
		return false;

	/* Only for buffered IO */
	if (kiocb->ki_flags & (IOCB_DIRECT | IOCB_HIPRI))
		return false;

	/*
	 * just use poll if we can, and don't attempt if the fs doesn't
	 * support callback based unlocks
	 */
	if (file_can_poll(req->file) || !(req->file->f_mode & FMODE_BUF_RASYNC))
		return false;

	wait->wait.func = io_async_buf_func;
	wait->wait.private = req;
	wait->wait.flags = 0;
	INIT_LIST_HEAD(&wait->wait.entry);
	kiocb->ki_flags |= IOCB_WAITQ;
	kiocb->ki_flags &= ~IOCB_NOWAIT;
	kiocb->ki_waitq = wait;
	return true;
}

static inline int io_iter_do_read(struct io_kiocb *req, struct iov_iter *iter)
{
	if (likely(req->file->f_op->read_iter))
		return call_read_iter(req->file, &req->rw.kiocb, iter);
	else if (req->file->f_op->read)
		return loop_rw_iter(READ, req, iter);
	else
		return -EINVAL;
}

static bool need_read_all(struct io_kiocb *req)
{
	return req->flags & REQ_F_ISREG ||
		S_ISBLK(file_inode(req->file)->i_mode);
}

static int io_rw_init_file(struct io_kiocb *req, fmode_t mode)
{
	struct kiocb *kiocb = &req->rw.kiocb;
	struct io_ring_ctx *ctx = req->ctx;
	struct file *file = req->file;
	int ret;

	if (unlikely(!file || !(file->f_mode & mode)))
		return -EBADF;

	if (!io_req_ffs_set(req))
		req->flags |= io_file_get_flags(file) << REQ_F_SUPPORT_NOWAIT_BIT;

	kiocb->ki_flags = iocb_flags(file);
	ret = kiocb_set_rw_flags(kiocb, req->rw.flags);
	if (unlikely(ret))
		return ret;

	/*
	 * If the file is marked O_NONBLOCK, still allow retry for it if it
	 * supports async. Otherwise it's impossible to use O_NONBLOCK files
	 * reliably. If not, or it IOCB_NOWAIT is set, don't retry.
	 */
	if ((kiocb->ki_flags & IOCB_NOWAIT) ||
	    ((file->f_flags & O_NONBLOCK) && !io_file_supports_nowait(req)))
		req->flags |= REQ_F_NOWAIT;

	if (ctx->flags & IORING_SETUP_IOPOLL) {
		if (!(kiocb->ki_flags & IOCB_DIRECT) || !file->f_op->iopoll)
			return -EOPNOTSUPP;

		kiocb->private = NULL;
		kiocb->ki_flags |= IOCB_HIPRI | IOCB_ALLOC_CACHE;
		kiocb->ki_complete = io_complete_rw_iopoll;
		req->iopoll_completed = 0;
	} else {
		if (kiocb->ki_flags & IOCB_HIPRI)
			return -EINVAL;
		kiocb->ki_complete = io_complete_rw;
	}

	return 0;
}

static int io_read(struct io_kiocb *req, unsigned int issue_flags)
{
	struct io_rw_state __s, *s = &__s;
	struct iovec *iovec;
	struct kiocb *kiocb = &req->rw.kiocb;
	bool force_nonblock = issue_flags & IO_URING_F_NONBLOCK;
	struct io_async_rw *rw;
	ssize_t ret, ret2;
	loff_t *ppos;

	if (!req_has_async_data(req)) {
		ret = io_import_iovec(READ, req, &iovec, s, issue_flags);
		if (unlikely(ret < 0))
			return ret;
	} else {
		/*
		 * Safe and required to re-import if we're using provided
		 * buffers, as we dropped the selected one before retry.
		 */
		if (req->flags & REQ_F_BUFFER_SELECT) {
			ret = io_import_iovec(READ, req, &iovec, s, issue_flags);
			if (unlikely(ret < 0))
				return ret;
		}

		rw = req->async_data;
		s = &rw->s;
		/*
		 * We come here from an earlier attempt, restore our state to
		 * match in case it doesn't. It's cheap enough that we don't
		 * need to make this conditional.
		 */
		iov_iter_restore(&s->iter, &s->iter_state);
		iovec = NULL;
	}
	ret = io_rw_init_file(req, FMODE_READ);
	if (unlikely(ret)) {
		kfree(iovec);
		return ret;
	}
	req->cqe.res = iov_iter_count(&s->iter);

	if (force_nonblock) {
		/* If the file doesn't support async, just async punt */
		if (unlikely(!io_file_supports_nowait(req))) {
			ret = io_setup_async_rw(req, iovec, s, true);
			return ret ?: -EAGAIN;
		}
		kiocb->ki_flags |= IOCB_NOWAIT;
	} else {
		/* Ensure we clear previously set non-block flag */
		kiocb->ki_flags &= ~IOCB_NOWAIT;
	}

	ppos = io_kiocb_update_pos(req);

	ret = rw_verify_area(READ, req->file, ppos, req->cqe.res);
	if (unlikely(ret)) {
		kfree(iovec);
		return ret;
	}

	ret = io_iter_do_read(req, &s->iter);

	if (ret == -EAGAIN || (req->flags & REQ_F_REISSUE)) {
		req->flags &= ~REQ_F_REISSUE;
		/* if we can poll, just do that */
		if (req->opcode == IORING_OP_READ && file_can_poll(req->file))
			return -EAGAIN;
		/* IOPOLL retry should happen for io-wq threads */
		if (!force_nonblock && !(req->ctx->flags & IORING_SETUP_IOPOLL))
			goto done;
		/* no retry on NONBLOCK nor RWF_NOWAIT */
		if (req->flags & REQ_F_NOWAIT)
			goto done;
		ret = 0;
	} else if (ret == -EIOCBQUEUED) {
		goto out_free;
	} else if (ret == req->cqe.res || ret <= 0 || !force_nonblock ||
		   (req->flags & REQ_F_NOWAIT) || !need_read_all(req)) {
		/* read all, failed, already did sync or don't want to retry */
		goto done;
	}

	/*
	 * Don't depend on the iter state matching what was consumed, or being
	 * untouched in case of error. Restore it and we'll advance it
	 * manually if we need to.
	 */
	iov_iter_restore(&s->iter, &s->iter_state);

	ret2 = io_setup_async_rw(req, iovec, s, true);
	if (ret2)
		return ret2;

	iovec = NULL;
	rw = req->async_data;
	s = &rw->s;
	/*
	 * Now use our persistent iterator and state, if we aren't already.
	 * We've restored and mapped the iter to match.
	 */

	do {
		/*
		 * We end up here because of a partial read, either from
		 * above or inside this loop. Advance the iter by the bytes
		 * that were consumed.
		 */
		iov_iter_advance(&s->iter, ret);
		if (!iov_iter_count(&s->iter))
			break;
		rw->bytes_done += ret;
		iov_iter_save_state(&s->iter, &s->iter_state);

		/* if we can retry, do so with the callbacks armed */
		if (!io_rw_should_retry(req)) {
			kiocb->ki_flags &= ~IOCB_WAITQ;
			return -EAGAIN;
		}

		/*
		 * Now retry read with the IOCB_WAITQ parts set in the iocb. If
		 * we get -EIOCBQUEUED, then we'll get a notification when the
		 * desired page gets unlocked. We can also get a partial read
		 * here, and if we do, then just retry at the new offset.
		 */
		ret = io_iter_do_read(req, &s->iter);
		if (ret == -EIOCBQUEUED)
			return 0;
		/* we got some bytes, but not all. retry. */
		kiocb->ki_flags &= ~IOCB_WAITQ;
		iov_iter_restore(&s->iter, &s->iter_state);
	} while (ret > 0);
done:
	kiocb_done(req, ret, issue_flags);
out_free:
	/* it's faster to check here then delegate to kfree */
	if (iovec)
		kfree(iovec);
	return 0;
}

static int io_write(struct io_kiocb *req, unsigned int issue_flags)
{
	struct io_rw_state __s, *s = &__s;
	struct iovec *iovec;
	struct kiocb *kiocb = &req->rw.kiocb;
	bool force_nonblock = issue_flags & IO_URING_F_NONBLOCK;
	ssize_t ret, ret2;
	loff_t *ppos;

	if (!req_has_async_data(req)) {
		ret = io_import_iovec(WRITE, req, &iovec, s, issue_flags);
		if (unlikely(ret < 0))
			return ret;
	} else {
		struct io_async_rw *rw = req->async_data;

		s = &rw->s;
		iov_iter_restore(&s->iter, &s->iter_state);
		iovec = NULL;
	}
	ret = io_rw_init_file(req, FMODE_WRITE);
	if (unlikely(ret)) {
		kfree(iovec);
		return ret;
	}
	req->cqe.res = iov_iter_count(&s->iter);

	if (force_nonblock) {
		/* If the file doesn't support async, just async punt */
		if (unlikely(!io_file_supports_nowait(req)))
			goto copy_iov;

		/* file path doesn't support NOWAIT for non-direct_IO */
		if (force_nonblock && !(kiocb->ki_flags & IOCB_DIRECT) &&
		    (req->flags & REQ_F_ISREG))
			goto copy_iov;

		kiocb->ki_flags |= IOCB_NOWAIT;
	} else {
		/* Ensure we clear previously set non-block flag */
		kiocb->ki_flags &= ~IOCB_NOWAIT;
	}

	ppos = io_kiocb_update_pos(req);

	ret = rw_verify_area(WRITE, req->file, ppos, req->cqe.res);
	if (unlikely(ret))
		goto out_free;

	/*
	 * Open-code file_start_write here to grab freeze protection,
	 * which will be released by another thread in
	 * io_complete_rw().  Fool lockdep by telling it the lock got
	 * released so that it doesn't complain about the held lock when
	 * we return to userspace.
	 */
	if (req->flags & REQ_F_ISREG) {
		sb_start_write(file_inode(req->file)->i_sb);
		__sb_writers_release(file_inode(req->file)->i_sb,
					SB_FREEZE_WRITE);
	}
	kiocb->ki_flags |= IOCB_WRITE;

	if (likely(req->file->f_op->write_iter))
		ret2 = call_write_iter(req->file, kiocb, &s->iter);
	else if (req->file->f_op->write)
		ret2 = loop_rw_iter(WRITE, req, &s->iter);
	else
		ret2 = -EINVAL;

	if (req->flags & REQ_F_REISSUE) {
		req->flags &= ~REQ_F_REISSUE;
		ret2 = -EAGAIN;
	}

	/*
	 * Raw bdev writes will return -EOPNOTSUPP for IOCB_NOWAIT. Just
	 * retry them without IOCB_NOWAIT.
	 */
	if (ret2 == -EOPNOTSUPP && (kiocb->ki_flags & IOCB_NOWAIT))
		ret2 = -EAGAIN;
	/* no retry on NONBLOCK nor RWF_NOWAIT */
	if (ret2 == -EAGAIN && (req->flags & REQ_F_NOWAIT))
		goto done;
	if (!force_nonblock || ret2 != -EAGAIN) {
		/* IOPOLL retry should happen for io-wq threads */
		if (ret2 == -EAGAIN && (req->ctx->flags & IORING_SETUP_IOPOLL))
			goto copy_iov;
done:
		kiocb_done(req, ret2, issue_flags);
	} else {
copy_iov:
		iov_iter_restore(&s->iter, &s->iter_state);
		ret = io_setup_async_rw(req, iovec, s, false);
		return ret ?: -EAGAIN;
	}
out_free:
	/* it's reportedly faster than delegating the null check to kfree() */
	if (iovec)
		kfree(iovec);
	return ret;
}

static int io_renameat_prep(struct io_kiocb *req,
			    const struct io_uring_sqe *sqe)
{
	struct io_rename *ren = &req->rename;
	const char __user *oldf, *newf;

	if (sqe->buf_index || sqe->splice_fd_in)
		return -EINVAL;
	if (unlikely(req->flags & REQ_F_FIXED_FILE))
		return -EBADF;

	ren->old_dfd = READ_ONCE(sqe->fd);
	oldf = u64_to_user_ptr(READ_ONCE(sqe->addr));
	newf = u64_to_user_ptr(READ_ONCE(sqe->addr2));
	ren->new_dfd = READ_ONCE(sqe->len);
	ren->flags = READ_ONCE(sqe->rename_flags);

	ren->oldpath = getname(oldf);
	if (IS_ERR(ren->oldpath))
		return PTR_ERR(ren->oldpath);

	ren->newpath = getname(newf);
	if (IS_ERR(ren->newpath)) {
		putname(ren->oldpath);
		return PTR_ERR(ren->newpath);
	}

	req->flags |= REQ_F_NEED_CLEANUP;
	return 0;
}

static int io_renameat(struct io_kiocb *req, unsigned int issue_flags)
{
	struct io_rename *ren = &req->rename;
	int ret;

	if (issue_flags & IO_URING_F_NONBLOCK)
		return -EAGAIN;

	ret = do_renameat2(ren->old_dfd, ren->oldpath, ren->new_dfd,
				ren->newpath, ren->flags);

	req->flags &= ~REQ_F_NEED_CLEANUP;
	io_req_complete(req, ret);
	return 0;
}

static inline void __io_xattr_finish(struct io_kiocb *req)
{
	struct io_xattr *ix = &req->xattr;

	if (ix->filename)
		putname(ix->filename);

	kfree(ix->ctx.kname);
	kvfree(ix->ctx.kvalue);
}

static void io_xattr_finish(struct io_kiocb *req, int ret)
{
	req->flags &= ~REQ_F_NEED_CLEANUP;

	__io_xattr_finish(req);
	io_req_complete(req, ret);
}

static int __io_getxattr_prep(struct io_kiocb *req,
			      const struct io_uring_sqe *sqe)
{
	struct io_xattr *ix = &req->xattr;
	const char __user *name;
	int ret;

	if (unlikely(req->flags & REQ_F_FIXED_FILE))
		return -EBADF;

	ix->filename = NULL;
	ix->ctx.kvalue = NULL;
	name = u64_to_user_ptr(READ_ONCE(sqe->addr));
	ix->ctx.cvalue = u64_to_user_ptr(READ_ONCE(sqe->addr2));
	ix->ctx.size = READ_ONCE(sqe->len);
	ix->ctx.flags = READ_ONCE(sqe->xattr_flags);

	if (ix->ctx.flags)
		return -EINVAL;

	ix->ctx.kname = kmalloc(sizeof(*ix->ctx.kname), GFP_KERNEL);
	if (!ix->ctx.kname)
		return -ENOMEM;

	ret = strncpy_from_user(ix->ctx.kname->name, name,
				sizeof(ix->ctx.kname->name));
	if (!ret || ret == sizeof(ix->ctx.kname->name))
		ret = -ERANGE;
	if (ret < 0) {
		kfree(ix->ctx.kname);
		return ret;
	}

	req->flags |= REQ_F_NEED_CLEANUP;
	return 0;
}

static int io_fgetxattr_prep(struct io_kiocb *req,
			     const struct io_uring_sqe *sqe)
{
	return __io_getxattr_prep(req, sqe);
}

static int io_getxattr_prep(struct io_kiocb *req,
			    const struct io_uring_sqe *sqe)
{
	struct io_xattr *ix = &req->xattr;
	const char __user *path;
	int ret;

	ret = __io_getxattr_prep(req, sqe);
	if (ret)
		return ret;

	path = u64_to_user_ptr(READ_ONCE(sqe->addr3));

	ix->filename = getname_flags(path, LOOKUP_FOLLOW, NULL);
	if (IS_ERR(ix->filename)) {
		ret = PTR_ERR(ix->filename);
		ix->filename = NULL;
	}

	return ret;
}

static int io_fgetxattr(struct io_kiocb *req, unsigned int issue_flags)
{
	struct io_xattr *ix = &req->xattr;
	int ret;

	if (issue_flags & IO_URING_F_NONBLOCK)
		return -EAGAIN;

	ret = do_getxattr(mnt_user_ns(req->file->f_path.mnt),
			req->file->f_path.dentry,
			&ix->ctx);

	io_xattr_finish(req, ret);
	return 0;
}

static int io_getxattr(struct io_kiocb *req, unsigned int issue_flags)
{
	struct io_xattr *ix = &req->xattr;
	unsigned int lookup_flags = LOOKUP_FOLLOW;
	struct path path;
	int ret;

	if (issue_flags & IO_URING_F_NONBLOCK)
		return -EAGAIN;

retry:
	ret = filename_lookup(AT_FDCWD, ix->filename, lookup_flags, &path, NULL);
	if (!ret) {
		ret = do_getxattr(mnt_user_ns(path.mnt),
				path.dentry,
				&ix->ctx);

		path_put(&path);
		if (retry_estale(ret, lookup_flags)) {
			lookup_flags |= LOOKUP_REVAL;
			goto retry;
		}
	}

	io_xattr_finish(req, ret);
	return 0;
}

static int __io_setxattr_prep(struct io_kiocb *req,
			const struct io_uring_sqe *sqe)
{
	struct io_xattr *ix = &req->xattr;
	const char __user *name;
	int ret;

	if (unlikely(req->flags & REQ_F_FIXED_FILE))
		return -EBADF;

	ix->filename = NULL;
	name = u64_to_user_ptr(READ_ONCE(sqe->addr));
	ix->ctx.cvalue = u64_to_user_ptr(READ_ONCE(sqe->addr2));
	ix->ctx.kvalue = NULL;
	ix->ctx.size = READ_ONCE(sqe->len);
	ix->ctx.flags = READ_ONCE(sqe->xattr_flags);

	ix->ctx.kname = kmalloc(sizeof(*ix->ctx.kname), GFP_KERNEL);
	if (!ix->ctx.kname)
		return -ENOMEM;

	ret = setxattr_copy(name, &ix->ctx);
	if (ret) {
		kfree(ix->ctx.kname);
		return ret;
	}

	req->flags |= REQ_F_NEED_CLEANUP;
	return 0;
}

static int io_setxattr_prep(struct io_kiocb *req,
			const struct io_uring_sqe *sqe)
{
	struct io_xattr *ix = &req->xattr;
	const char __user *path;
	int ret;

	ret = __io_setxattr_prep(req, sqe);
	if (ret)
		return ret;

	path = u64_to_user_ptr(READ_ONCE(sqe->addr3));

	ix->filename = getname_flags(path, LOOKUP_FOLLOW, NULL);
	if (IS_ERR(ix->filename)) {
		ret = PTR_ERR(ix->filename);
		ix->filename = NULL;
	}

	return ret;
}

static int io_fsetxattr_prep(struct io_kiocb *req,
			const struct io_uring_sqe *sqe)
{
	return __io_setxattr_prep(req, sqe);
}

static int __io_setxattr(struct io_kiocb *req, unsigned int issue_flags,
			struct path *path)
{
	struct io_xattr *ix = &req->xattr;
	int ret;

	ret = mnt_want_write(path->mnt);
	if (!ret) {
		ret = do_setxattr(mnt_user_ns(path->mnt), path->dentry, &ix->ctx);
		mnt_drop_write(path->mnt);
	}

	return ret;
}

static int io_fsetxattr(struct io_kiocb *req, unsigned int issue_flags)
{
	int ret;

	if (issue_flags & IO_URING_F_NONBLOCK)
		return -EAGAIN;

	ret = __io_setxattr(req, issue_flags, &req->file->f_path);
	io_xattr_finish(req, ret);

	return 0;
}

static int io_setxattr(struct io_kiocb *req, unsigned int issue_flags)
{
	struct io_xattr *ix = &req->xattr;
	unsigned int lookup_flags = LOOKUP_FOLLOW;
	struct path path;
	int ret;

	if (issue_flags & IO_URING_F_NONBLOCK)
		return -EAGAIN;

retry:
	ret = filename_lookup(AT_FDCWD, ix->filename, lookup_flags, &path, NULL);
	if (!ret) {
		ret = __io_setxattr(req, issue_flags, &path);
		path_put(&path);
		if (retry_estale(ret, lookup_flags)) {
			lookup_flags |= LOOKUP_REVAL;
			goto retry;
		}
	}

	io_xattr_finish(req, ret);
	return 0;
}

static int io_unlinkat_prep(struct io_kiocb *req,
			    const struct io_uring_sqe *sqe)
{
	struct io_unlink *un = &req->unlink;
	const char __user *fname;

	if (sqe->off || sqe->len || sqe->buf_index || sqe->splice_fd_in)
		return -EINVAL;
	if (unlikely(req->flags & REQ_F_FIXED_FILE))
		return -EBADF;

	un->dfd = READ_ONCE(sqe->fd);

	un->flags = READ_ONCE(sqe->unlink_flags);
	if (un->flags & ~AT_REMOVEDIR)
		return -EINVAL;

	fname = u64_to_user_ptr(READ_ONCE(sqe->addr));
	un->filename = getname(fname);
	if (IS_ERR(un->filename))
		return PTR_ERR(un->filename);

	req->flags |= REQ_F_NEED_CLEANUP;
	return 0;
}

static int io_unlinkat(struct io_kiocb *req, unsigned int issue_flags)
{
	struct io_unlink *un = &req->unlink;
	int ret;

	if (issue_flags & IO_URING_F_NONBLOCK)
		return -EAGAIN;

	if (un->flags & AT_REMOVEDIR)
		ret = do_rmdir(un->dfd, un->filename);
	else
		ret = do_unlinkat(un->dfd, un->filename);

	req->flags &= ~REQ_F_NEED_CLEANUP;
	io_req_complete(req, ret);
	return 0;
}

static int io_mkdirat_prep(struct io_kiocb *req,
			    const struct io_uring_sqe *sqe)
{
	struct io_mkdir *mkd = &req->mkdir;
	const char __user *fname;

	if (sqe->off || sqe->rw_flags || sqe->buf_index || sqe->splice_fd_in)
		return -EINVAL;
	if (unlikely(req->flags & REQ_F_FIXED_FILE))
		return -EBADF;

	mkd->dfd = READ_ONCE(sqe->fd);
	mkd->mode = READ_ONCE(sqe->len);

	fname = u64_to_user_ptr(READ_ONCE(sqe->addr));
	mkd->filename = getname(fname);
	if (IS_ERR(mkd->filename))
		return PTR_ERR(mkd->filename);

	req->flags |= REQ_F_NEED_CLEANUP;
	return 0;
}

static int io_mkdirat(struct io_kiocb *req, unsigned int issue_flags)
{
	struct io_mkdir *mkd = &req->mkdir;
	int ret;

	if (issue_flags & IO_URING_F_NONBLOCK)
		return -EAGAIN;

	ret = do_mkdirat(mkd->dfd, mkd->filename, mkd->mode);

	req->flags &= ~REQ_F_NEED_CLEANUP;
	io_req_complete(req, ret);
	return 0;
}

static int io_symlinkat_prep(struct io_kiocb *req,
			    const struct io_uring_sqe *sqe)
{
	struct io_symlink *sl = &req->symlink;
	const char __user *oldpath, *newpath;

	if (sqe->len || sqe->rw_flags || sqe->buf_index || sqe->splice_fd_in)
		return -EINVAL;
	if (unlikely(req->flags & REQ_F_FIXED_FILE))
		return -EBADF;

	sl->new_dfd = READ_ONCE(sqe->fd);
	oldpath = u64_to_user_ptr(READ_ONCE(sqe->addr));
	newpath = u64_to_user_ptr(READ_ONCE(sqe->addr2));

	sl->oldpath = getname(oldpath);
	if (IS_ERR(sl->oldpath))
		return PTR_ERR(sl->oldpath);

	sl->newpath = getname(newpath);
	if (IS_ERR(sl->newpath)) {
		putname(sl->oldpath);
		return PTR_ERR(sl->newpath);
	}

	req->flags |= REQ_F_NEED_CLEANUP;
	return 0;
}

static int io_symlinkat(struct io_kiocb *req, unsigned int issue_flags)
{
	struct io_symlink *sl = &req->symlink;
	int ret;

	if (issue_flags & IO_URING_F_NONBLOCK)
		return -EAGAIN;

	ret = do_symlinkat(sl->oldpath, sl->new_dfd, sl->newpath);

	req->flags &= ~REQ_F_NEED_CLEANUP;
	io_req_complete(req, ret);
	return 0;
}

static int io_linkat_prep(struct io_kiocb *req,
			    const struct io_uring_sqe *sqe)
{
	struct io_hardlink *lnk = &req->hardlink;
	const char __user *oldf, *newf;

	if (sqe->rw_flags || sqe->buf_index || sqe->splice_fd_in)
		return -EINVAL;
	if (unlikely(req->flags & REQ_F_FIXED_FILE))
		return -EBADF;

	lnk->old_dfd = READ_ONCE(sqe->fd);
	lnk->new_dfd = READ_ONCE(sqe->len);
	oldf = u64_to_user_ptr(READ_ONCE(sqe->addr));
	newf = u64_to_user_ptr(READ_ONCE(sqe->addr2));
	lnk->flags = READ_ONCE(sqe->hardlink_flags);

	lnk->oldpath = getname(oldf);
	if (IS_ERR(lnk->oldpath))
		return PTR_ERR(lnk->oldpath);

	lnk->newpath = getname(newf);
	if (IS_ERR(lnk->newpath)) {
		putname(lnk->oldpath);
		return PTR_ERR(lnk->newpath);
	}

	req->flags |= REQ_F_NEED_CLEANUP;
	return 0;
}

static int io_linkat(struct io_kiocb *req, unsigned int issue_flags)
{
	struct io_hardlink *lnk = &req->hardlink;
	int ret;

	if (issue_flags & IO_URING_F_NONBLOCK)
		return -EAGAIN;

	ret = do_linkat(lnk->old_dfd, lnk->oldpath, lnk->new_dfd,
				lnk->newpath, lnk->flags);

	req->flags &= ~REQ_F_NEED_CLEANUP;
	io_req_complete(req, ret);
	return 0;
}

static void io_uring_cmd_work(struct io_kiocb *req, bool *locked)
{
	req->uring_cmd.task_work_cb(&req->uring_cmd);
}

void io_uring_cmd_complete_in_task(struct io_uring_cmd *ioucmd,
			void (*task_work_cb)(struct io_uring_cmd *))
{
	struct io_kiocb *req = container_of(ioucmd, struct io_kiocb, uring_cmd);

	req->uring_cmd.task_work_cb = task_work_cb;
	req->io_task_work.func = io_uring_cmd_work;
	io_req_task_prio_work_add(req);
}
EXPORT_SYMBOL_GPL(io_uring_cmd_complete_in_task);

/*
 * Called by consumers of io_uring_cmd, if they originally returned
 * -EIOCBQUEUED upon receiving the command.
 */
void io_uring_cmd_done(struct io_uring_cmd *ioucmd, ssize_t ret, ssize_t res2)
{
	struct io_kiocb *req = container_of(ioucmd, struct io_kiocb, uring_cmd);

	if (ret < 0)
		req_set_fail(req);
	if (req->ctx->flags & IORING_SETUP_CQE32)
		__io_req_complete32(req, 0, ret, 0, res2, 0);
	else
		io_req_complete(req, ret);
}
EXPORT_SYMBOL_GPL(io_uring_cmd_done);

static int io_uring_cmd_prep_async(struct io_kiocb *req)
{
	size_t cmd_size;

	cmd_size = uring_cmd_pdu_size(req->ctx->flags & IORING_SETUP_SQE128);

	memcpy(req->async_data, req->uring_cmd.cmd, cmd_size);
	return 0;
}

static int io_uring_cmd_prep(struct io_kiocb *req,
			     const struct io_uring_sqe *sqe)
{
	struct io_uring_cmd *ioucmd = &req->uring_cmd;

	if (sqe->rw_flags)
		return -EINVAL;
	ioucmd->cmd = sqe->cmd;
	ioucmd->cmd_op = READ_ONCE(sqe->cmd_op);
	return 0;
}

static int io_uring_cmd(struct io_kiocb *req, unsigned int issue_flags)
{
	struct io_uring_cmd *ioucmd = &req->uring_cmd;
	struct io_ring_ctx *ctx = req->ctx;
	struct file *file = req->file;
	int ret;

	if (!req->file->f_op->uring_cmd)
		return -EOPNOTSUPP;

	if (ctx->flags & IORING_SETUP_SQE128)
		issue_flags |= IO_URING_F_SQE128;
	if (ctx->flags & IORING_SETUP_CQE32)
		issue_flags |= IO_URING_F_CQE32;
	if (ctx->flags & IORING_SETUP_IOPOLL)
		issue_flags |= IO_URING_F_IOPOLL;

	if (req_has_async_data(req))
		ioucmd->cmd = req->async_data;

	ret = file->f_op->uring_cmd(ioucmd, issue_flags);
	if (ret == -EAGAIN) {
		if (!req_has_async_data(req)) {
			if (io_alloc_async_data(req))
				return -ENOMEM;
			io_uring_cmd_prep_async(req);
		}
		return -EAGAIN;
	}

	if (ret != -EIOCBQUEUED)
		io_uring_cmd_done(ioucmd, ret, 0);
	return 0;
}

static int __io_splice_prep(struct io_kiocb *req,
			    const struct io_uring_sqe *sqe)
{
	struct io_splice *sp = &req->splice;
	unsigned int valid_flags = SPLICE_F_FD_IN_FIXED | SPLICE_F_ALL;

	sp->len = READ_ONCE(sqe->len);
	sp->flags = READ_ONCE(sqe->splice_flags);
	if (unlikely(sp->flags & ~valid_flags))
		return -EINVAL;
	sp->splice_fd_in = READ_ONCE(sqe->splice_fd_in);
	return 0;
}

static int io_tee_prep(struct io_kiocb *req,
		       const struct io_uring_sqe *sqe)
{
	if (READ_ONCE(sqe->splice_off_in) || READ_ONCE(sqe->off))
		return -EINVAL;
	return __io_splice_prep(req, sqe);
}

static int io_tee(struct io_kiocb *req, unsigned int issue_flags)
{
	struct io_splice *sp = &req->splice;
	struct file *out = sp->file_out;
	unsigned int flags = sp->flags & ~SPLICE_F_FD_IN_FIXED;
	struct file *in;
	long ret = 0;

	if (issue_flags & IO_URING_F_NONBLOCK)
		return -EAGAIN;

	if (sp->flags & SPLICE_F_FD_IN_FIXED)
		in = io_file_get_fixed(req, sp->splice_fd_in, issue_flags);
	else
		in = io_file_get_normal(req, sp->splice_fd_in);
	if (!in) {
		ret = -EBADF;
		goto done;
	}

	if (sp->len)
		ret = do_tee(in, out, sp->len, flags);

	if (!(sp->flags & SPLICE_F_FD_IN_FIXED))
		io_put_file(in);
done:
	if (ret != sp->len)
		req_set_fail(req);
	__io_req_complete(req, 0, ret, 0);
	return 0;
}

static int io_splice_prep(struct io_kiocb *req, const struct io_uring_sqe *sqe)
{
	struct io_splice *sp = &req->splice;

	sp->off_in = READ_ONCE(sqe->splice_off_in);
	sp->off_out = READ_ONCE(sqe->off);
	return __io_splice_prep(req, sqe);
}

static int io_splice(struct io_kiocb *req, unsigned int issue_flags)
{
	struct io_splice *sp = &req->splice;
	struct file *out = sp->file_out;
	unsigned int flags = sp->flags & ~SPLICE_F_FD_IN_FIXED;
	loff_t *poff_in, *poff_out;
	struct file *in;
	long ret = 0;

	if (issue_flags & IO_URING_F_NONBLOCK)
		return -EAGAIN;

	if (sp->flags & SPLICE_F_FD_IN_FIXED)
		in = io_file_get_fixed(req, sp->splice_fd_in, issue_flags);
	else
		in = io_file_get_normal(req, sp->splice_fd_in);
	if (!in) {
		ret = -EBADF;
		goto done;
	}

	poff_in = (sp->off_in == -1) ? NULL : &sp->off_in;
	poff_out = (sp->off_out == -1) ? NULL : &sp->off_out;

	if (sp->len)
		ret = do_splice(in, poff_in, out, poff_out, sp->len, flags);

	if (!(sp->flags & SPLICE_F_FD_IN_FIXED))
		io_put_file(in);
done:
	if (ret != sp->len)
		req_set_fail(req);
	__io_req_complete(req, 0, ret, 0);
	return 0;
}

static int io_nop_prep(struct io_kiocb *req, const struct io_uring_sqe *sqe)
{
	/*
	 * If the ring is setup with CQE32, relay back addr/addr
	 */
	if (req->ctx->flags & IORING_SETUP_CQE32) {
		req->nop.extra1 = READ_ONCE(sqe->addr);
		req->nop.extra2 = READ_ONCE(sqe->addr2);
	}

	return 0;
}

/*
 * IORING_OP_NOP just posts a completion event, nothing else.
 */
static int io_nop(struct io_kiocb *req, unsigned int issue_flags)
{
	unsigned int cflags;
	void __user *buf;

	if (req->flags & REQ_F_BUFFER_SELECT) {
		size_t len = 1;

		buf = io_buffer_select(req, &len, issue_flags);
		if (!buf)
			return -ENOBUFS;
	}

	cflags = io_put_kbuf(req, issue_flags);
	if (!(req->ctx->flags & IORING_SETUP_CQE32))
		__io_req_complete(req, issue_flags, 0, cflags);
	else
		__io_req_complete32(req, issue_flags, 0, cflags,
				    req->nop.extra1, req->nop.extra2);
	return 0;
}

static int io_msg_ring_prep(struct io_kiocb *req,
			    const struct io_uring_sqe *sqe)
{
	if (unlikely(sqe->addr || sqe->rw_flags || sqe->splice_fd_in ||
		     sqe->buf_index || sqe->personality))
		return -EINVAL;

	req->msg.user_data = READ_ONCE(sqe->off);
	req->msg.len = READ_ONCE(sqe->len);
	return 0;
}

static int io_msg_ring(struct io_kiocb *req, unsigned int issue_flags)
{
	struct io_ring_ctx *target_ctx;
	struct io_msg *msg = &req->msg;
	bool filled;
	int ret;

	ret = -EBADFD;
	if (req->file->f_op != &io_uring_fops)
		goto done;

	ret = -EOVERFLOW;
	target_ctx = req->file->private_data;

	spin_lock(&target_ctx->completion_lock);
	filled = io_fill_cqe_aux(target_ctx, msg->user_data, msg->len, 0);
	io_commit_cqring(target_ctx);
	spin_unlock(&target_ctx->completion_lock);

	if (filled) {
		io_cqring_ev_posted(target_ctx);
		ret = 0;
	}

done:
	if (ret < 0)
		req_set_fail(req);
	__io_req_complete(req, issue_flags, ret, 0);
	/* put file to avoid an attempt to IOPOLL the req */
	io_put_file(req->file);
	req->file = NULL;
	return 0;
}

static int io_fsync_prep(struct io_kiocb *req, const struct io_uring_sqe *sqe)
{
	if (unlikely(sqe->addr || sqe->buf_index || sqe->splice_fd_in))
		return -EINVAL;

	req->sync.flags = READ_ONCE(sqe->fsync_flags);
	if (unlikely(req->sync.flags & ~IORING_FSYNC_DATASYNC))
		return -EINVAL;

	req->sync.off = READ_ONCE(sqe->off);
	req->sync.len = READ_ONCE(sqe->len);
	return 0;
}

static int io_fsync(struct io_kiocb *req, unsigned int issue_flags)
{
	loff_t end = req->sync.off + req->sync.len;
	int ret;

	/* fsync always requires a blocking context */
	if (issue_flags & IO_URING_F_NONBLOCK)
		return -EAGAIN;

	ret = vfs_fsync_range(req->file, req->sync.off,
				end > 0 ? end : LLONG_MAX,
				req->sync.flags & IORING_FSYNC_DATASYNC);
	io_req_complete(req, ret);
	return 0;
}

static int io_fallocate_prep(struct io_kiocb *req,
			     const struct io_uring_sqe *sqe)
{
	if (sqe->buf_index || sqe->rw_flags || sqe->splice_fd_in)
		return -EINVAL;

	req->sync.off = READ_ONCE(sqe->off);
	req->sync.len = READ_ONCE(sqe->addr);
	req->sync.mode = READ_ONCE(sqe->len);
	return 0;
}

static int io_fallocate(struct io_kiocb *req, unsigned int issue_flags)
{
	int ret;

	/* fallocate always requiring blocking context */
	if (issue_flags & IO_URING_F_NONBLOCK)
		return -EAGAIN;
	ret = vfs_fallocate(req->file, req->sync.mode, req->sync.off,
				req->sync.len);
	if (ret >= 0)
		fsnotify_modify(req->file);
	io_req_complete(req, ret);
	return 0;
}

static int __io_openat_prep(struct io_kiocb *req, const struct io_uring_sqe *sqe)
{
	const char __user *fname;
	int ret;

	if (unlikely(sqe->buf_index))
		return -EINVAL;
	if (unlikely(req->flags & REQ_F_FIXED_FILE))
		return -EBADF;

	/* open.how should be already initialised */
	if (!(req->open.how.flags & O_PATH) && force_o_largefile())
		req->open.how.flags |= O_LARGEFILE;

	req->open.dfd = READ_ONCE(sqe->fd);
	fname = u64_to_user_ptr(READ_ONCE(sqe->addr));
	req->open.filename = getname(fname);
	if (IS_ERR(req->open.filename)) {
		ret = PTR_ERR(req->open.filename);
		req->open.filename = NULL;
		return ret;
	}

	req->open.file_slot = READ_ONCE(sqe->file_index);
	if (req->open.file_slot && (req->open.how.flags & O_CLOEXEC))
		return -EINVAL;

	req->open.nofile = rlimit(RLIMIT_NOFILE);
	req->flags |= REQ_F_NEED_CLEANUP;
	return 0;
}

static int io_openat_prep(struct io_kiocb *req, const struct io_uring_sqe *sqe)
{
	u64 mode = READ_ONCE(sqe->len);
	u64 flags = READ_ONCE(sqe->open_flags);

	req->open.how = build_open_how(flags, mode);
	return __io_openat_prep(req, sqe);
}

static int io_openat2_prep(struct io_kiocb *req, const struct io_uring_sqe *sqe)
{
	struct open_how __user *how;
	size_t len;
	int ret;

	how = u64_to_user_ptr(READ_ONCE(sqe->addr2));
	len = READ_ONCE(sqe->len);
	if (len < OPEN_HOW_SIZE_VER0)
		return -EINVAL;

	ret = copy_struct_from_user(&req->open.how, sizeof(req->open.how), how,
					len);
	if (ret)
		return ret;

	return __io_openat_prep(req, sqe);
}

static int io_file_bitmap_get(struct io_ring_ctx *ctx)
{
	struct io_file_table *table = &ctx->file_table;
	unsigned long nr = ctx->nr_user_files;
	int ret;

	do {
		ret = find_next_zero_bit(table->bitmap, nr, table->alloc_hint);
		if (ret != nr)
			return ret;

		if (!table->alloc_hint)
			break;

		nr = table->alloc_hint;
		table->alloc_hint = 0;
	} while (1);

	return -ENFILE;
}

/*
 * Note when io_fixed_fd_install() returns error value, it will ensure
 * fput() is called correspondingly.
 */
static int io_fixed_fd_install(struct io_kiocb *req, unsigned int issue_flags,
			       struct file *file, unsigned int file_slot)
{
	bool alloc_slot = file_slot == IORING_FILE_INDEX_ALLOC;
	struct io_ring_ctx *ctx = req->ctx;
	int ret;

	io_ring_submit_lock(ctx, issue_flags);

	if (alloc_slot) {
		ret = io_file_bitmap_get(ctx);
		if (unlikely(ret < 0))
			goto err;
		file_slot = ret;
	} else {
		file_slot--;
	}

	ret = io_install_fixed_file(req, file, issue_flags, file_slot);
	if (!ret && alloc_slot)
		ret = file_slot;
err:
	io_ring_submit_unlock(ctx, issue_flags);
	if (unlikely(ret < 0))
		fput(file);
	return ret;
}

static int io_openat2(struct io_kiocb *req, unsigned int issue_flags)
{
	struct open_flags op;
	struct file *file;
	bool resolve_nonblock, nonblock_set;
	bool fixed = !!req->open.file_slot;
	int ret;

	ret = build_open_flags(&req->open.how, &op);
	if (ret)
		goto err;
	nonblock_set = op.open_flag & O_NONBLOCK;
	resolve_nonblock = req->open.how.resolve & RESOLVE_CACHED;
	if (issue_flags & IO_URING_F_NONBLOCK) {
		/*
		 * Don't bother trying for O_TRUNC, O_CREAT, or O_TMPFILE open,
		 * it'll always -EAGAIN
		 */
		if (req->open.how.flags & (O_TRUNC | O_CREAT | O_TMPFILE))
			return -EAGAIN;
		op.lookup_flags |= LOOKUP_CACHED;
		op.open_flag |= O_NONBLOCK;
	}

	if (!fixed) {
		ret = __get_unused_fd_flags(req->open.how.flags, req->open.nofile);
		if (ret < 0)
			goto err;
	}

	file = do_filp_open(req->open.dfd, req->open.filename, &op);
	if (IS_ERR(file)) {
		/*
		 * We could hang on to this 'fd' on retrying, but seems like
		 * marginal gain for something that is now known to be a slower
		 * path. So just put it, and we'll get a new one when we retry.
		 */
		if (!fixed)
			put_unused_fd(ret);

		ret = PTR_ERR(file);
		/* only retry if RESOLVE_CACHED wasn't already set by application */
		if (ret == -EAGAIN &&
		    (!resolve_nonblock && (issue_flags & IO_URING_F_NONBLOCK)))
			return -EAGAIN;
		goto err;
	}

	if ((issue_flags & IO_URING_F_NONBLOCK) && !nonblock_set)
		file->f_flags &= ~O_NONBLOCK;
	fsnotify_open(file);

	if (!fixed)
		fd_install(ret, file);
	else
		ret = io_fixed_fd_install(req, issue_flags, file,
						req->open.file_slot);
err:
	putname(req->open.filename);
	req->flags &= ~REQ_F_NEED_CLEANUP;
	if (ret < 0)
		req_set_fail(req);
	__io_req_complete(req, issue_flags, ret, 0);
	return 0;
}

static int io_openat(struct io_kiocb *req, unsigned int issue_flags)
{
	return io_openat2(req, issue_flags);
}

static int io_remove_buffers_prep(struct io_kiocb *req,
				  const struct io_uring_sqe *sqe)
{
	struct io_provide_buf *p = &req->pbuf;
	u64 tmp;

	if (sqe->rw_flags || sqe->addr || sqe->len || sqe->off ||
	    sqe->splice_fd_in)
		return -EINVAL;

	tmp = READ_ONCE(sqe->fd);
	if (!tmp || tmp > USHRT_MAX)
		return -EINVAL;

	memset(p, 0, sizeof(*p));
	p->nbufs = tmp;
	p->bgid = READ_ONCE(sqe->buf_group);
	return 0;
}

static int __io_remove_buffers(struct io_ring_ctx *ctx,
			       struct io_buffer_list *bl, unsigned nbufs)
{
	unsigned i = 0;

	/* shouldn't happen */
	if (!nbufs)
		return 0;

	if (bl->buf_nr_pages) {
		int j;

		i = bl->buf_ring->tail - bl->head;
		for (j = 0; j < bl->buf_nr_pages; j++)
			unpin_user_page(bl->buf_pages[j]);
		kvfree(bl->buf_pages);
		bl->buf_pages = NULL;
		bl->buf_nr_pages = 0;
		/* make sure it's seen as empty */
		INIT_LIST_HEAD(&bl->buf_list);
		return i;
	}

	/* the head kbuf is the list itself */
	while (!list_empty(&bl->buf_list)) {
		struct io_buffer *nxt;

		nxt = list_first_entry(&bl->buf_list, struct io_buffer, list);
		list_del(&nxt->list);
		if (++i == nbufs)
			return i;
		cond_resched();
	}
	i++;

	return i;
}

static int io_remove_buffers(struct io_kiocb *req, unsigned int issue_flags)
{
	struct io_provide_buf *p = &req->pbuf;
	struct io_ring_ctx *ctx = req->ctx;
	struct io_buffer_list *bl;
	int ret = 0;

	io_ring_submit_lock(ctx, issue_flags);

	ret = -ENOENT;
	bl = io_buffer_get_list(ctx, p->bgid);
	if (bl) {
		ret = -EINVAL;
		/* can't use provide/remove buffers command on mapped buffers */
		if (!bl->buf_nr_pages)
			ret = __io_remove_buffers(ctx, bl, p->nbufs);
	}
	if (ret < 0)
		req_set_fail(req);

	/* complete before unlock, IOPOLL may need the lock */
	__io_req_complete(req, issue_flags, ret, 0);
	io_ring_submit_unlock(ctx, issue_flags);
	return 0;
}

static int io_provide_buffers_prep(struct io_kiocb *req,
				   const struct io_uring_sqe *sqe)
{
	unsigned long size, tmp_check;
	struct io_provide_buf *p = &req->pbuf;
	u64 tmp;

	if (sqe->rw_flags || sqe->splice_fd_in)
		return -EINVAL;

	tmp = READ_ONCE(sqe->fd);
	if (!tmp || tmp > USHRT_MAX)
		return -E2BIG;
	p->nbufs = tmp;
	p->addr = READ_ONCE(sqe->addr);
	p->len = READ_ONCE(sqe->len);

	if (check_mul_overflow((unsigned long)p->len, (unsigned long)p->nbufs,
				&size))
		return -EOVERFLOW;
	if (check_add_overflow((unsigned long)p->addr, size, &tmp_check))
		return -EOVERFLOW;

	size = (unsigned long)p->len * p->nbufs;
	if (!access_ok(u64_to_user_ptr(p->addr), size))
		return -EFAULT;

	p->bgid = READ_ONCE(sqe->buf_group);
	tmp = READ_ONCE(sqe->off);
	if (tmp > USHRT_MAX)
		return -E2BIG;
	p->bid = tmp;
	return 0;
}

static int io_refill_buffer_cache(struct io_ring_ctx *ctx)
{
	struct io_buffer *buf;
	struct page *page;
	int bufs_in_page;

	/*
	 * Completions that don't happen inline (eg not under uring_lock) will
	 * add to ->io_buffers_comp. If we don't have any free buffers, check
	 * the completion list and splice those entries first.
	 */
	if (!list_empty_careful(&ctx->io_buffers_comp)) {
		spin_lock(&ctx->completion_lock);
		if (!list_empty(&ctx->io_buffers_comp)) {
			list_splice_init(&ctx->io_buffers_comp,
						&ctx->io_buffers_cache);
			spin_unlock(&ctx->completion_lock);
			return 0;
		}
		spin_unlock(&ctx->completion_lock);
	}

	/*
	 * No free buffers and no completion entries either. Allocate a new
	 * page worth of buffer entries and add those to our freelist.
	 */
	page = alloc_page(GFP_KERNEL_ACCOUNT);
	if (!page)
		return -ENOMEM;

	list_add(&page->lru, &ctx->io_buffers_pages);

	buf = page_address(page);
	bufs_in_page = PAGE_SIZE / sizeof(*buf);
	while (bufs_in_page) {
		list_add_tail(&buf->list, &ctx->io_buffers_cache);
		buf++;
		bufs_in_page--;
	}

	return 0;
}

static int io_add_buffers(struct io_ring_ctx *ctx, struct io_provide_buf *pbuf,
			  struct io_buffer_list *bl)
{
	struct io_buffer *buf;
	u64 addr = pbuf->addr;
	int i, bid = pbuf->bid;

	for (i = 0; i < pbuf->nbufs; i++) {
		if (list_empty(&ctx->io_buffers_cache) &&
		    io_refill_buffer_cache(ctx))
			break;
		buf = list_first_entry(&ctx->io_buffers_cache, struct io_buffer,
					list);
		list_move_tail(&buf->list, &bl->buf_list);
		buf->addr = addr;
		buf->len = min_t(__u32, pbuf->len, MAX_RW_COUNT);
		buf->bid = bid;
		buf->bgid = pbuf->bgid;
		addr += pbuf->len;
		bid++;
		cond_resched();
	}

	return i ? 0 : -ENOMEM;
}

static __cold int io_init_bl_list(struct io_ring_ctx *ctx)
{
	int i;

	ctx->io_bl = kcalloc(BGID_ARRAY, sizeof(struct io_buffer_list),
				GFP_KERNEL);
	if (!ctx->io_bl)
		return -ENOMEM;

	for (i = 0; i < BGID_ARRAY; i++) {
		INIT_LIST_HEAD(&ctx->io_bl[i].buf_list);
		ctx->io_bl[i].bgid = i;
	}

	return 0;
}

static int io_provide_buffers(struct io_kiocb *req, unsigned int issue_flags)
{
	struct io_provide_buf *p = &req->pbuf;
	struct io_ring_ctx *ctx = req->ctx;
	struct io_buffer_list *bl;
	int ret = 0;

	io_ring_submit_lock(ctx, issue_flags);

	if (unlikely(p->bgid < BGID_ARRAY && !ctx->io_bl)) {
		ret = io_init_bl_list(ctx);
		if (ret)
			goto err;
	}

	bl = io_buffer_get_list(ctx, p->bgid);
	if (unlikely(!bl)) {
		bl = kzalloc(sizeof(*bl), GFP_KERNEL);
		if (!bl) {
			ret = -ENOMEM;
			goto err;
		}
		INIT_LIST_HEAD(&bl->buf_list);
		ret = io_buffer_add_list(ctx, bl, p->bgid);
		if (ret) {
			kfree(bl);
			goto err;
		}
	}
	/* can't add buffers via this command for a mapped buffer ring */
	if (bl->buf_nr_pages) {
		ret = -EINVAL;
		goto err;
	}

	ret = io_add_buffers(ctx, p, bl);
err:
	if (ret < 0)
		req_set_fail(req);
	/* complete before unlock, IOPOLL may need the lock */
	__io_req_complete(req, issue_flags, ret, 0);
	io_ring_submit_unlock(ctx, issue_flags);
	return 0;
}

static int io_epoll_ctl_prep(struct io_kiocb *req,
			     const struct io_uring_sqe *sqe)
{
#if defined(CONFIG_EPOLL)
	if (sqe->buf_index || sqe->splice_fd_in)
		return -EINVAL;

	req->epoll.epfd = READ_ONCE(sqe->fd);
	req->epoll.op = READ_ONCE(sqe->len);
	req->epoll.fd = READ_ONCE(sqe->off);

	if (ep_op_has_event(req->epoll.op)) {
		struct epoll_event __user *ev;

		ev = u64_to_user_ptr(READ_ONCE(sqe->addr));
		if (copy_from_user(&req->epoll.event, ev, sizeof(*ev)))
			return -EFAULT;
	}

	return 0;
#else
	return -EOPNOTSUPP;
#endif
}

static int io_epoll_ctl(struct io_kiocb *req, unsigned int issue_flags)
{
#if defined(CONFIG_EPOLL)
	struct io_epoll *ie = &req->epoll;
	int ret;
	bool force_nonblock = issue_flags & IO_URING_F_NONBLOCK;

	ret = do_epoll_ctl(ie->epfd, ie->op, ie->fd, &ie->event, force_nonblock);
	if (force_nonblock && ret == -EAGAIN)
		return -EAGAIN;

	if (ret < 0)
		req_set_fail(req);
	__io_req_complete(req, issue_flags, ret, 0);
	return 0;
#else
	return -EOPNOTSUPP;
#endif
}

static int io_madvise_prep(struct io_kiocb *req, const struct io_uring_sqe *sqe)
{
#if defined(CONFIG_ADVISE_SYSCALLS) && defined(CONFIG_MMU)
	if (sqe->buf_index || sqe->off || sqe->splice_fd_in)
		return -EINVAL;

	req->madvise.addr = READ_ONCE(sqe->addr);
	req->madvise.len = READ_ONCE(sqe->len);
	req->madvise.advice = READ_ONCE(sqe->fadvise_advice);
	return 0;
#else
	return -EOPNOTSUPP;
#endif
}

static int io_madvise(struct io_kiocb *req, unsigned int issue_flags)
{
#if defined(CONFIG_ADVISE_SYSCALLS) && defined(CONFIG_MMU)
	struct io_madvise *ma = &req->madvise;
	int ret;

	if (issue_flags & IO_URING_F_NONBLOCK)
		return -EAGAIN;

	ret = do_madvise(current->mm, ma->addr, ma->len, ma->advice);
	io_req_complete(req, ret);
	return 0;
#else
	return -EOPNOTSUPP;
#endif
}

static int io_fadvise_prep(struct io_kiocb *req, const struct io_uring_sqe *sqe)
{
	if (sqe->buf_index || sqe->addr || sqe->splice_fd_in)
		return -EINVAL;

	req->fadvise.offset = READ_ONCE(sqe->off);
	req->fadvise.len = READ_ONCE(sqe->len);
	req->fadvise.advice = READ_ONCE(sqe->fadvise_advice);
	return 0;
}

static int io_fadvise(struct io_kiocb *req, unsigned int issue_flags)
{
	struct io_fadvise *fa = &req->fadvise;
	int ret;

	if (issue_flags & IO_URING_F_NONBLOCK) {
		switch (fa->advice) {
		case POSIX_FADV_NORMAL:
		case POSIX_FADV_RANDOM:
		case POSIX_FADV_SEQUENTIAL:
			break;
		default:
			return -EAGAIN;
		}
	}

	ret = vfs_fadvise(req->file, fa->offset, fa->len, fa->advice);
	if (ret < 0)
		req_set_fail(req);
	__io_req_complete(req, issue_flags, ret, 0);
	return 0;
}

static int io_statx_prep(struct io_kiocb *req, const struct io_uring_sqe *sqe)
{
	const char __user *path;

	if (sqe->buf_index || sqe->splice_fd_in)
		return -EINVAL;
	if (req->flags & REQ_F_FIXED_FILE)
		return -EBADF;

	req->statx.dfd = READ_ONCE(sqe->fd);
	req->statx.mask = READ_ONCE(sqe->len);
	path = u64_to_user_ptr(READ_ONCE(sqe->addr));
	req->statx.buffer = u64_to_user_ptr(READ_ONCE(sqe->addr2));
	req->statx.flags = READ_ONCE(sqe->statx_flags);

	req->statx.filename = getname_flags(path,
					getname_statx_lookup_flags(req->statx.flags),
					NULL);

	if (IS_ERR(req->statx.filename)) {
		int ret = PTR_ERR(req->statx.filename);

		req->statx.filename = NULL;
		return ret;
	}

	req->flags |= REQ_F_NEED_CLEANUP;
	return 0;
}

static int io_statx(struct io_kiocb *req, unsigned int issue_flags)
{
	struct io_statx *ctx = &req->statx;
	int ret;

	if (issue_flags & IO_URING_F_NONBLOCK)
		return -EAGAIN;

	ret = do_statx(ctx->dfd, ctx->filename, ctx->flags, ctx->mask,
		       ctx->buffer);
	io_req_complete(req, ret);
	return 0;
}

static int io_close_prep(struct io_kiocb *req, const struct io_uring_sqe *sqe)
{
	if (sqe->off || sqe->addr || sqe->len || sqe->buf_index)
		return -EINVAL;
	if (req->flags & REQ_F_FIXED_FILE)
		return -EBADF;

	req->close.fd = READ_ONCE(sqe->fd);
	req->close.file_slot = READ_ONCE(sqe->file_index);
	req->close.flags = READ_ONCE(sqe->close_flags);
	if (req->close.flags & ~IORING_CLOSE_FD_AND_FILE_SLOT)
		return -EINVAL;
	if (!(req->close.flags & IORING_CLOSE_FD_AND_FILE_SLOT) &&
	    req->close.file_slot && req->close.fd)
		return -EINVAL;

	return 0;
}

static int io_close(struct io_kiocb *req, unsigned int issue_flags)
{
	struct files_struct *files = current->files;
	struct io_close *close = &req->close;
	struct fdtable *fdt;
	struct file *file = NULL;
	int ret = -EBADF;

	if (req->close.file_slot) {
		ret = io_close_fixed(req, issue_flags);
		if (ret || !(req->close.flags & IORING_CLOSE_FD_AND_FILE_SLOT))
			goto err;
	}

	spin_lock(&files->file_lock);
	fdt = files_fdtable(files);
	if (close->fd >= fdt->max_fds) {
		spin_unlock(&files->file_lock);
		goto err;
	}
	file = rcu_dereference_protected(fdt->fd[close->fd],
			lockdep_is_held(&files->file_lock));
	if (!file || file->f_op == &io_uring_fops) {
		spin_unlock(&files->file_lock);
		file = NULL;
		goto err;
	}

	/* if the file has a flush method, be safe and punt to async */
	if (file->f_op->flush && (issue_flags & IO_URING_F_NONBLOCK)) {
		spin_unlock(&files->file_lock);
		return -EAGAIN;
	}

	file = __close_fd_get_file(close->fd);
	spin_unlock(&files->file_lock);
	if (!file)
		goto err;

	/* No ->flush() or already async, safely close from here */
	ret = filp_close(file, current->files);
err:
	if (ret < 0)
		req_set_fail(req);
	if (file)
		fput(file);
	__io_req_complete(req, issue_flags, ret, 0);
	return 0;
}

static int io_sfr_prep(struct io_kiocb *req, const struct io_uring_sqe *sqe)
{
	if (unlikely(sqe->addr || sqe->buf_index || sqe->splice_fd_in))
		return -EINVAL;

	req->sync.off = READ_ONCE(sqe->off);
	req->sync.len = READ_ONCE(sqe->len);
	req->sync.flags = READ_ONCE(sqe->sync_range_flags);
	return 0;
}

static int io_sync_file_range(struct io_kiocb *req, unsigned int issue_flags)
{
	int ret;

	/* sync_file_range always requires a blocking context */
	if (issue_flags & IO_URING_F_NONBLOCK)
		return -EAGAIN;

	ret = sync_file_range(req->file, req->sync.off, req->sync.len,
				req->sync.flags);
	io_req_complete(req, ret);
	return 0;
}

#if defined(CONFIG_NET)
static int io_shutdown_prep(struct io_kiocb *req,
			    const struct io_uring_sqe *sqe)
{
	if (unlikely(sqe->off || sqe->addr || sqe->rw_flags ||
		     sqe->buf_index || sqe->splice_fd_in))
		return -EINVAL;

	req->shutdown.how = READ_ONCE(sqe->len);
	return 0;
}

static int io_shutdown(struct io_kiocb *req, unsigned int issue_flags)
{
	struct socket *sock;
	int ret;

	if (issue_flags & IO_URING_F_NONBLOCK)
		return -EAGAIN;

	sock = sock_from_file(req->file);
	if (unlikely(!sock))
		return -ENOTSOCK;

	ret = __sys_shutdown_sock(sock, req->shutdown.how);
	io_req_complete(req, ret);
	return 0;
}

static bool io_net_retry(struct socket *sock, int flags)
{
	if (!(flags & MSG_WAITALL))
		return false;
	return sock->type == SOCK_STREAM || sock->type == SOCK_SEQPACKET;
}

static int io_setup_async_msg(struct io_kiocb *req,
			      struct io_async_msghdr *kmsg)
{
	struct io_async_msghdr *async_msg = req->async_data;

	if (async_msg)
		return -EAGAIN;
	if (io_alloc_async_data(req)) {
		kfree(kmsg->free_iov);
		return -ENOMEM;
	}
	async_msg = req->async_data;
	req->flags |= REQ_F_NEED_CLEANUP;
	memcpy(async_msg, kmsg, sizeof(*kmsg));
	async_msg->msg.msg_name = &async_msg->addr;
	/* if were using fast_iov, set it to the new one */
	if (!async_msg->free_iov)
		async_msg->msg.msg_iter.iov = async_msg->fast_iov;

	return -EAGAIN;
}

static int io_sendmsg_copy_hdr(struct io_kiocb *req,
			       struct io_async_msghdr *iomsg)
{
	iomsg->msg.msg_name = &iomsg->addr;
	iomsg->free_iov = iomsg->fast_iov;
	return sendmsg_copy_msghdr(&iomsg->msg, req->sr_msg.umsg,
				   req->sr_msg.msg_flags, &iomsg->free_iov);
}

static int io_sendmsg_prep_async(struct io_kiocb *req)
{
	int ret;

	ret = io_sendmsg_copy_hdr(req, req->async_data);
	if (!ret)
		req->flags |= REQ_F_NEED_CLEANUP;
	return ret;
}

static int io_sendmsg_prep(struct io_kiocb *req, const struct io_uring_sqe *sqe)
{
	struct io_sr_msg *sr = &req->sr_msg;

	if (unlikely(sqe->file_index))
		return -EINVAL;
	if (unlikely(sqe->addr2 || sqe->file_index))
		return -EINVAL;

	sr->umsg = u64_to_user_ptr(READ_ONCE(sqe->addr));
	sr->len = READ_ONCE(sqe->len);
	sr->flags = READ_ONCE(sqe->addr2);
	if (sr->flags & ~IORING_RECVSEND_POLL_FIRST)
		return -EINVAL;
	sr->msg_flags = READ_ONCE(sqe->msg_flags) | MSG_NOSIGNAL;
	if (sr->msg_flags & MSG_DONTWAIT)
		req->flags |= REQ_F_NOWAIT;

#ifdef CONFIG_COMPAT
	if (req->ctx->compat)
		sr->msg_flags |= MSG_CMSG_COMPAT;
#endif
	sr->done_io = 0;
	return 0;
}

static int io_sendmsg(struct io_kiocb *req, unsigned int issue_flags)
{
	struct io_async_msghdr iomsg, *kmsg;
	struct io_sr_msg *sr = &req->sr_msg;
	struct socket *sock;
	unsigned flags;
	int min_ret = 0;
	int ret;

	sock = sock_from_file(req->file);
	if (unlikely(!sock))
		return -ENOTSOCK;

	if (req_has_async_data(req)) {
		kmsg = req->async_data;
	} else {
		ret = io_sendmsg_copy_hdr(req, &iomsg);
		if (ret)
			return ret;
		kmsg = &iomsg;
	}

	if (!(req->flags & REQ_F_POLLED) &&
	    (sr->flags & IORING_RECVSEND_POLL_FIRST))
		return io_setup_async_msg(req, kmsg);

	flags = sr->msg_flags;
	if (issue_flags & IO_URING_F_NONBLOCK)
		flags |= MSG_DONTWAIT;
	if (flags & MSG_WAITALL)
		min_ret = iov_iter_count(&kmsg->msg.msg_iter);

	ret = __sys_sendmsg_sock(sock, &kmsg->msg, flags);

	if (ret < min_ret) {
		if (ret == -EAGAIN && (issue_flags & IO_URING_F_NONBLOCK))
			return io_setup_async_msg(req, kmsg);
		if (ret == -ERESTARTSYS)
			ret = -EINTR;
		if (ret > 0 && io_net_retry(sock, flags)) {
			sr->done_io += ret;
			req->flags |= REQ_F_PARTIAL_IO;
			return io_setup_async_msg(req, kmsg);
		}
		req_set_fail(req);
	}
	/* fast path, check for non-NULL to avoid function call */
	if (kmsg->free_iov)
		kfree(kmsg->free_iov);
	req->flags &= ~REQ_F_NEED_CLEANUP;
	if (ret >= 0)
		ret += sr->done_io;
	else if (sr->done_io)
		ret = sr->done_io;
	__io_req_complete(req, issue_flags, ret, 0);
	return 0;
}

static int io_send(struct io_kiocb *req, unsigned int issue_flags)
{
	struct io_sr_msg *sr = &req->sr_msg;
	struct msghdr msg;
	struct iovec iov;
	struct socket *sock;
	unsigned flags;
	int min_ret = 0;
	int ret;

	if (!(req->flags & REQ_F_POLLED) &&
	    (sr->flags & IORING_RECVSEND_POLL_FIRST))
		return -EAGAIN;

	sock = sock_from_file(req->file);
	if (unlikely(!sock))
		return -ENOTSOCK;

	ret = import_single_range(WRITE, sr->buf, sr->len, &iov, &msg.msg_iter);
	if (unlikely(ret))
		return ret;

	msg.msg_name = NULL;
	msg.msg_control = NULL;
	msg.msg_controllen = 0;
	msg.msg_namelen = 0;

	flags = sr->msg_flags;
	if (issue_flags & IO_URING_F_NONBLOCK)
		flags |= MSG_DONTWAIT;
	if (flags & MSG_WAITALL)
		min_ret = iov_iter_count(&msg.msg_iter);

	msg.msg_flags = flags;
	ret = sock_sendmsg(sock, &msg);
	if (ret < min_ret) {
		if (ret == -EAGAIN && (issue_flags & IO_URING_F_NONBLOCK))
			return -EAGAIN;
		if (ret == -ERESTARTSYS)
			ret = -EINTR;
		if (ret > 0 && io_net_retry(sock, flags)) {
			sr->len -= ret;
			sr->buf += ret;
			sr->done_io += ret;
			req->flags |= REQ_F_PARTIAL_IO;
			return -EAGAIN;
		}
		req_set_fail(req);
	}
	if (ret >= 0)
		ret += sr->done_io;
	else if (sr->done_io)
		ret = sr->done_io;
	__io_req_complete(req, issue_flags, ret, 0);
	return 0;
}

static int __io_recvmsg_copy_hdr(struct io_kiocb *req,
				 struct io_async_msghdr *iomsg)
{
	struct io_sr_msg *sr = &req->sr_msg;
	struct iovec __user *uiov;
	size_t iov_len;
	int ret;

	ret = __copy_msghdr_from_user(&iomsg->msg, sr->umsg,
					&iomsg->uaddr, &uiov, &iov_len);
	if (ret)
		return ret;

	if (req->flags & REQ_F_BUFFER_SELECT) {
		if (iov_len > 1)
			return -EINVAL;
		if (copy_from_user(iomsg->fast_iov, uiov, sizeof(*uiov)))
			return -EFAULT;
		sr->len = iomsg->fast_iov[0].iov_len;
		iomsg->free_iov = NULL;
	} else {
		iomsg->free_iov = iomsg->fast_iov;
		ret = __import_iovec(READ, uiov, iov_len, UIO_FASTIOV,
				     &iomsg->free_iov, &iomsg->msg.msg_iter,
				     false);
		if (ret > 0)
			ret = 0;
	}

	return ret;
}

#ifdef CONFIG_COMPAT
static int __io_compat_recvmsg_copy_hdr(struct io_kiocb *req,
					struct io_async_msghdr *iomsg)
{
	struct io_sr_msg *sr = &req->sr_msg;
	struct compat_iovec __user *uiov;
	compat_uptr_t ptr;
	compat_size_t len;
	int ret;

	ret = __get_compat_msghdr(&iomsg->msg, sr->umsg_compat, &iomsg->uaddr,
				  &ptr, &len);
	if (ret)
		return ret;

	uiov = compat_ptr(ptr);
	if (req->flags & REQ_F_BUFFER_SELECT) {
		compat_ssize_t clen;

		if (len > 1)
			return -EINVAL;
		if (!access_ok(uiov, sizeof(*uiov)))
			return -EFAULT;
		if (__get_user(clen, &uiov->iov_len))
			return -EFAULT;
		if (clen < 0)
			return -EINVAL;
		sr->len = clen;
		iomsg->free_iov = NULL;
	} else {
		iomsg->free_iov = iomsg->fast_iov;
		ret = __import_iovec(READ, (struct iovec __user *)uiov, len,
				   UIO_FASTIOV, &iomsg->free_iov,
				   &iomsg->msg.msg_iter, true);
		if (ret < 0)
			return ret;
	}

	return 0;
}
#endif

static int io_recvmsg_copy_hdr(struct io_kiocb *req,
			       struct io_async_msghdr *iomsg)
{
	iomsg->msg.msg_name = &iomsg->addr;

#ifdef CONFIG_COMPAT
	if (req->ctx->compat)
		return __io_compat_recvmsg_copy_hdr(req, iomsg);
#endif

	return __io_recvmsg_copy_hdr(req, iomsg);
}

static int io_recvmsg_prep_async(struct io_kiocb *req)
{
	int ret;

	ret = io_recvmsg_copy_hdr(req, req->async_data);
	if (!ret)
		req->flags |= REQ_F_NEED_CLEANUP;
	return ret;
}

static int io_recvmsg_prep(struct io_kiocb *req, const struct io_uring_sqe *sqe)
{
	struct io_sr_msg *sr = &req->sr_msg;

	if (unlikely(sqe->file_index))
		return -EINVAL;
	if (unlikely(sqe->addr2 || sqe->file_index))
		return -EINVAL;

	sr->umsg = u64_to_user_ptr(READ_ONCE(sqe->addr));
	sr->len = READ_ONCE(sqe->len);
	sr->flags = READ_ONCE(sqe->addr2);
	if (sr->flags & ~IORING_RECVSEND_POLL_FIRST)
		return -EINVAL;
	sr->msg_flags = READ_ONCE(sqe->msg_flags) | MSG_NOSIGNAL;
	if (sr->msg_flags & MSG_DONTWAIT)
		req->flags |= REQ_F_NOWAIT;

#ifdef CONFIG_COMPAT
	if (req->ctx->compat)
		sr->msg_flags |= MSG_CMSG_COMPAT;
#endif
	sr->done_io = 0;
	return 0;
}

static int io_recvmsg(struct io_kiocb *req, unsigned int issue_flags)
{
	struct io_async_msghdr iomsg, *kmsg;
	struct io_sr_msg *sr = &req->sr_msg;
	struct socket *sock;
	unsigned int cflags;
	unsigned flags;
	int ret, min_ret = 0;
	bool force_nonblock = issue_flags & IO_URING_F_NONBLOCK;

	sock = sock_from_file(req->file);
	if (unlikely(!sock))
		return -ENOTSOCK;

	if (req_has_async_data(req)) {
		kmsg = req->async_data;
	} else {
		ret = io_recvmsg_copy_hdr(req, &iomsg);
		if (ret)
			return ret;
		kmsg = &iomsg;
	}

	if (!(req->flags & REQ_F_POLLED) &&
	    (sr->flags & IORING_RECVSEND_POLL_FIRST))
		return io_setup_async_msg(req, kmsg);

	if (io_do_buffer_select(req)) {
		void __user *buf;

		buf = io_buffer_select(req, &sr->len, issue_flags);
		if (!buf)
			return -ENOBUFS;
		kmsg->fast_iov[0].iov_base = buf;
		kmsg->fast_iov[0].iov_len = sr->len;
		iov_iter_init(&kmsg->msg.msg_iter, READ, kmsg->fast_iov, 1,
				sr->len);
	}

	flags = sr->msg_flags;
	if (force_nonblock)
		flags |= MSG_DONTWAIT;
	if (flags & MSG_WAITALL)
		min_ret = iov_iter_count(&kmsg->msg.msg_iter);

	kmsg->msg.msg_get_inq = 1;
	ret = __sys_recvmsg_sock(sock, &kmsg->msg, sr->umsg, kmsg->uaddr, flags);
	if (ret < min_ret) {
		if (ret == -EAGAIN && force_nonblock)
			return io_setup_async_msg(req, kmsg);
		if (ret == -ERESTARTSYS)
			ret = -EINTR;
		if (ret > 0 && io_net_retry(sock, flags)) {
			sr->done_io += ret;
			req->flags |= REQ_F_PARTIAL_IO;
			return io_setup_async_msg(req, kmsg);
		}
		req_set_fail(req);
	} else if ((flags & MSG_WAITALL) && (kmsg->msg.msg_flags & (MSG_TRUNC | MSG_CTRUNC))) {
		req_set_fail(req);
	}

	/* fast path, check for non-NULL to avoid function call */
	if (kmsg->free_iov)
		kfree(kmsg->free_iov);
	req->flags &= ~REQ_F_NEED_CLEANUP;
	if (ret >= 0)
		ret += sr->done_io;
	else if (sr->done_io)
		ret = sr->done_io;
	cflags = io_put_kbuf(req, issue_flags);
	if (kmsg->msg.msg_inq)
		cflags |= IORING_CQE_F_SOCK_NONEMPTY;
	__io_req_complete(req, issue_flags, ret, cflags);
	return 0;
}

static int io_recv(struct io_kiocb *req, unsigned int issue_flags)
{
	struct io_sr_msg *sr = &req->sr_msg;
	struct msghdr msg;
	struct socket *sock;
	struct iovec iov;
	unsigned int cflags;
	unsigned flags;
	int ret, min_ret = 0;
	bool force_nonblock = issue_flags & IO_URING_F_NONBLOCK;

	if (!(req->flags & REQ_F_POLLED) &&
	    (sr->flags & IORING_RECVSEND_POLL_FIRST))
		return -EAGAIN;

	sock = sock_from_file(req->file);
	if (unlikely(!sock))
		return -ENOTSOCK;

	if (io_do_buffer_select(req)) {
		void __user *buf;

		buf = io_buffer_select(req, &sr->len, issue_flags);
		if (!buf)
			return -ENOBUFS;
		sr->buf = buf;
	}

	ret = import_single_range(READ, sr->buf, sr->len, &iov, &msg.msg_iter);
	if (unlikely(ret))
		goto out_free;

	msg.msg_name = NULL;
	msg.msg_namelen = 0;
	msg.msg_control = NULL;
	msg.msg_get_inq = 1;
	msg.msg_flags = 0;
	msg.msg_controllen = 0;
	msg.msg_iocb = NULL;

	flags = sr->msg_flags;
	if (force_nonblock)
		flags |= MSG_DONTWAIT;
	if (flags & MSG_WAITALL)
		min_ret = iov_iter_count(&msg.msg_iter);

	ret = sock_recvmsg(sock, &msg, flags);
	if (ret < min_ret) {
		if (ret == -EAGAIN && force_nonblock)
			return -EAGAIN;
		if (ret == -ERESTARTSYS)
			ret = -EINTR;
		if (ret > 0 && io_net_retry(sock, flags)) {
			sr->len -= ret;
			sr->buf += ret;
			sr->done_io += ret;
			req->flags |= REQ_F_PARTIAL_IO;
			return -EAGAIN;
		}
		req_set_fail(req);
	} else if ((flags & MSG_WAITALL) && (msg.msg_flags & (MSG_TRUNC | MSG_CTRUNC))) {
out_free:
		req_set_fail(req);
	}

	if (ret >= 0)
		ret += sr->done_io;
	else if (sr->done_io)
		ret = sr->done_io;
	cflags = io_put_kbuf(req, issue_flags);
	if (msg.msg_inq)
		cflags |= IORING_CQE_F_SOCK_NONEMPTY;
	__io_req_complete(req, issue_flags, ret, cflags);
	return 0;
}

static int io_accept_prep(struct io_kiocb *req, const struct io_uring_sqe *sqe)
{
	struct io_accept *accept = &req->accept;
	unsigned flags;

	if (sqe->len || sqe->buf_index)
		return -EINVAL;

	accept->addr = u64_to_user_ptr(READ_ONCE(sqe->addr));
	accept->addr_len = u64_to_user_ptr(READ_ONCE(sqe->addr2));
	accept->flags = READ_ONCE(sqe->accept_flags);
	accept->nofile = rlimit(RLIMIT_NOFILE);
	flags = READ_ONCE(sqe->ioprio);
	if (flags & ~IORING_ACCEPT_MULTISHOT)
		return -EINVAL;

	accept->file_slot = READ_ONCE(sqe->file_index);
	if (accept->file_slot) {
		if (accept->flags & SOCK_CLOEXEC)
			return -EINVAL;
		if (flags & IORING_ACCEPT_MULTISHOT &&
		    accept->file_slot != IORING_FILE_INDEX_ALLOC)
			return -EINVAL;
	}
	if (accept->flags & ~(SOCK_CLOEXEC | SOCK_NONBLOCK))
		return -EINVAL;
	if (SOCK_NONBLOCK != O_NONBLOCK && (accept->flags & SOCK_NONBLOCK))
		accept->flags = (accept->flags & ~SOCK_NONBLOCK) | O_NONBLOCK;
	if (flags & IORING_ACCEPT_MULTISHOT)
		req->flags |= REQ_F_APOLL_MULTISHOT;
	return 0;
}

static int io_accept(struct io_kiocb *req, unsigned int issue_flags)
{
	struct io_ring_ctx *ctx = req->ctx;
	struct io_accept *accept = &req->accept;
	bool force_nonblock = issue_flags & IO_URING_F_NONBLOCK;
	unsigned int file_flags = force_nonblock ? O_NONBLOCK : 0;
	bool fixed = !!accept->file_slot;
	struct file *file;
	int ret, fd;

retry:
	if (!fixed) {
		fd = __get_unused_fd_flags(accept->flags, accept->nofile);
		if (unlikely(fd < 0))
			return fd;
	}
	file = do_accept(req->file, file_flags, accept->addr, accept->addr_len,
			 accept->flags);
	if (IS_ERR(file)) {
		if (!fixed)
			put_unused_fd(fd);
		ret = PTR_ERR(file);
		if (ret == -EAGAIN && force_nonblock) {
			/*
			 * if it's multishot and polled, we don't need to
			 * return EAGAIN to arm the poll infra since it
			 * has already been done
			 */
			if ((req->flags & IO_APOLL_MULTI_POLLED) ==
			    IO_APOLL_MULTI_POLLED)
				ret = 0;
			return ret;
		}
		if (ret == -ERESTARTSYS)
			ret = -EINTR;
		req_set_fail(req);
	} else if (!fixed) {
		fd_install(fd, file);
		ret = fd;
	} else {
		ret = io_fixed_fd_install(req, issue_flags, file,
						accept->file_slot);
	}

	if (!(req->flags & REQ_F_APOLL_MULTISHOT)) {
		__io_req_complete(req, issue_flags, ret, 0);
		return 0;
	}
	if (ret >= 0) {
		bool filled;

		spin_lock(&ctx->completion_lock);
		filled = io_fill_cqe_aux(ctx, req->cqe.user_data, ret,
					 IORING_CQE_F_MORE);
		io_commit_cqring(ctx);
		spin_unlock(&ctx->completion_lock);
		if (filled) {
			io_cqring_ev_posted(ctx);
			goto retry;
		}
		ret = -ECANCELED;
	}

	return ret;
}

static int io_socket_prep(struct io_kiocb *req, const struct io_uring_sqe *sqe)
{
	struct io_socket *sock = &req->sock;

	if (sqe->addr || sqe->rw_flags || sqe->buf_index)
		return -EINVAL;

	sock->domain = READ_ONCE(sqe->fd);
	sock->type = READ_ONCE(sqe->off);
	sock->protocol = READ_ONCE(sqe->len);
	sock->file_slot = READ_ONCE(sqe->file_index);
	sock->nofile = rlimit(RLIMIT_NOFILE);

	sock->flags = sock->type & ~SOCK_TYPE_MASK;
	if (sock->file_slot && (sock->flags & SOCK_CLOEXEC))
		return -EINVAL;
	if (sock->flags & ~(SOCK_CLOEXEC | SOCK_NONBLOCK))
		return -EINVAL;
	return 0;
}

static int io_socket(struct io_kiocb *req, unsigned int issue_flags)
{
	struct io_socket *sock = &req->sock;
	bool fixed = !!sock->file_slot;
	struct file *file;
	int ret, fd;

	if (!fixed) {
		fd = __get_unused_fd_flags(sock->flags, sock->nofile);
		if (unlikely(fd < 0))
			return fd;
	}
	file = __sys_socket_file(sock->domain, sock->type, sock->protocol);
	if (IS_ERR(file)) {
		if (!fixed)
			put_unused_fd(fd);
		ret = PTR_ERR(file);
		if (ret == -EAGAIN && (issue_flags & IO_URING_F_NONBLOCK))
			return -EAGAIN;
		if (ret == -ERESTARTSYS)
			ret = -EINTR;
		req_set_fail(req);
	} else if (!fixed) {
		fd_install(fd, file);
		ret = fd;
	} else {
		ret = io_fixed_fd_install(req, issue_flags, file,
					    sock->file_slot);
	}
	__io_req_complete(req, issue_flags, ret, 0);
	return 0;
}

static int io_connect_prep_async(struct io_kiocb *req)
{
	struct io_async_connect *io = req->async_data;
	struct io_connect *conn = &req->connect;

	return move_addr_to_kernel(conn->addr, conn->addr_len, &io->address);
}

static int io_connect_prep(struct io_kiocb *req, const struct io_uring_sqe *sqe)
{
	struct io_connect *conn = &req->connect;

	if (sqe->len || sqe->buf_index || sqe->rw_flags || sqe->splice_fd_in)
		return -EINVAL;

	conn->addr = u64_to_user_ptr(READ_ONCE(sqe->addr));
	conn->addr_len =  READ_ONCE(sqe->addr2);
	return 0;
}

static int io_connect(struct io_kiocb *req, unsigned int issue_flags)
{
	struct io_async_connect __io, *io;
	unsigned file_flags;
	int ret;
	bool force_nonblock = issue_flags & IO_URING_F_NONBLOCK;

	if (req_has_async_data(req)) {
		io = req->async_data;
	} else {
		ret = move_addr_to_kernel(req->connect.addr,
						req->connect.addr_len,
						&__io.address);
		if (ret)
			goto out;
		io = &__io;
	}

	file_flags = force_nonblock ? O_NONBLOCK : 0;

	ret = __sys_connect_file(req->file, &io->address,
					req->connect.addr_len, file_flags);
	if ((ret == -EAGAIN || ret == -EINPROGRESS) && force_nonblock) {
		if (req_has_async_data(req))
			return -EAGAIN;
		if (io_alloc_async_data(req)) {
			ret = -ENOMEM;
			goto out;
		}
		memcpy(req->async_data, &__io, sizeof(__io));
		return -EAGAIN;
	}
	if (ret == -ERESTARTSYS)
		ret = -EINTR;
out:
	if (ret < 0)
		req_set_fail(req);
	__io_req_complete(req, issue_flags, ret, 0);
	return 0;
}
#else /* !CONFIG_NET */
#define IO_NETOP_FN(op)							\
static int io_##op(struct io_kiocb *req, unsigned int issue_flags)	\
{									\
	return -EOPNOTSUPP;						\
}

#define IO_NETOP_PREP(op)						\
IO_NETOP_FN(op)								\
static int io_##op##_prep(struct io_kiocb *req, const struct io_uring_sqe *sqe) \
{									\
	return -EOPNOTSUPP;						\
}									\

#define IO_NETOP_PREP_ASYNC(op)						\
IO_NETOP_PREP(op)							\
static int io_##op##_prep_async(struct io_kiocb *req)			\
{									\
	return -EOPNOTSUPP;						\
}

IO_NETOP_PREP_ASYNC(sendmsg);
IO_NETOP_PREP_ASYNC(recvmsg);
IO_NETOP_PREP_ASYNC(connect);
IO_NETOP_PREP(accept);
IO_NETOP_PREP(socket);
IO_NETOP_PREP(shutdown);
IO_NETOP_FN(send);
IO_NETOP_FN(recv);
#endif /* CONFIG_NET */

struct io_poll_table {
	struct poll_table_struct pt;
	struct io_kiocb *req;
	int nr_entries;
	int error;
};

#define IO_POLL_CANCEL_FLAG	BIT(31)
#define IO_POLL_REF_MASK	GENMASK(30, 0)

/*
 * If refs part of ->poll_refs (see IO_POLL_REF_MASK) is 0, it's free. We can
 * bump it and acquire ownership. It's disallowed to modify requests while not
 * owning it, that prevents from races for enqueueing task_work's and b/w
 * arming poll and wakeups.
 */
static inline bool io_poll_get_ownership(struct io_kiocb *req)
{
	return !(atomic_fetch_inc(&req->poll_refs) & IO_POLL_REF_MASK);
}

static void io_poll_mark_cancelled(struct io_kiocb *req)
{
	atomic_or(IO_POLL_CANCEL_FLAG, &req->poll_refs);
}

static struct io_poll_iocb *io_poll_get_double(struct io_kiocb *req)
{
	/* pure poll stashes this in ->async_data, poll driven retry elsewhere */
	if (req->opcode == IORING_OP_POLL_ADD)
		return req->async_data;
	return req->apoll->double_poll;
}

static struct io_poll_iocb *io_poll_get_single(struct io_kiocb *req)
{
	if (req->opcode == IORING_OP_POLL_ADD)
		return &req->poll;
	return &req->apoll->poll;
}

static void io_poll_req_insert(struct io_kiocb *req)
{
	struct io_ring_ctx *ctx = req->ctx;
	struct hlist_head *list;

	list = &ctx->cancel_hash[hash_long(req->cqe.user_data, ctx->cancel_hash_bits)];
	hlist_add_head(&req->hash_node, list);
}

static void io_init_poll_iocb(struct io_poll_iocb *poll, __poll_t events,
			      wait_queue_func_t wake_func)
{
	poll->head = NULL;
#define IO_POLL_UNMASK	(EPOLLERR|EPOLLHUP|EPOLLNVAL|EPOLLRDHUP)
	/* mask in events that we always want/need */
	poll->events = events | IO_POLL_UNMASK;
	INIT_LIST_HEAD(&poll->wait.entry);
	init_waitqueue_func_entry(&poll->wait, wake_func);
}

static inline void io_poll_remove_entry(struct io_poll_iocb *poll)
{
	struct wait_queue_head *head = smp_load_acquire(&poll->head);

	if (head) {
		spin_lock_irq(&head->lock);
		list_del_init(&poll->wait.entry);
		poll->head = NULL;
		spin_unlock_irq(&head->lock);
	}
}

static void io_poll_remove_entries(struct io_kiocb *req)
{
	/*
	 * Nothing to do if neither of those flags are set. Avoid dipping
	 * into the poll/apoll/double cachelines if we can.
	 */
	if (!(req->flags & (REQ_F_SINGLE_POLL | REQ_F_DOUBLE_POLL)))
		return;

	/*
	 * While we hold the waitqueue lock and the waitqueue is nonempty,
	 * wake_up_pollfree() will wait for us.  However, taking the waitqueue
	 * lock in the first place can race with the waitqueue being freed.
	 *
	 * We solve this as eventpoll does: by taking advantage of the fact that
	 * all users of wake_up_pollfree() will RCU-delay the actual free.  If
	 * we enter rcu_read_lock() and see that the pointer to the queue is
	 * non-NULL, we can then lock it without the memory being freed out from
	 * under us.
	 *
	 * Keep holding rcu_read_lock() as long as we hold the queue lock, in
	 * case the caller deletes the entry from the queue, leaving it empty.
	 * In that case, only RCU prevents the queue memory from being freed.
	 */
	rcu_read_lock();
	if (req->flags & REQ_F_SINGLE_POLL)
		io_poll_remove_entry(io_poll_get_single(req));
	if (req->flags & REQ_F_DOUBLE_POLL)
		io_poll_remove_entry(io_poll_get_double(req));
	rcu_read_unlock();
}

static int io_issue_sqe(struct io_kiocb *req, unsigned int issue_flags);
/*
 * All poll tw should go through this. Checks for poll events, manages
 * references, does rewait, etc.
 *
 * Returns a negative error on failure. >0 when no action require, which is
 * either spurious wakeup or multishot CQE is served. 0 when it's done with
 * the request, then the mask is stored in req->cqe.res.
 */
static int io_poll_check_events(struct io_kiocb *req, bool *locked)
{
	struct io_ring_ctx *ctx = req->ctx;
	int v, ret;

	/* req->task == current here, checking PF_EXITING is safe */
	if (unlikely(req->task->flags & PF_EXITING))
		return -ECANCELED;

	do {
		v = atomic_read(&req->poll_refs);

		/* tw handler should be the owner, and so have some references */
		if (WARN_ON_ONCE(!(v & IO_POLL_REF_MASK)))
			return 0;
		if (v & IO_POLL_CANCEL_FLAG)
			return -ECANCELED;

		if (!req->cqe.res) {
			struct poll_table_struct pt = { ._key = req->apoll_events };
			req->cqe.res = vfs_poll(req->file, &pt) & req->apoll_events;
		}

		if ((unlikely(!req->cqe.res)))
			continue;
		if (req->apoll_events & EPOLLONESHOT)
			return 0;

		/* multishot, just fill a CQE and proceed */
		if (!(req->flags & REQ_F_APOLL_MULTISHOT)) {
			__poll_t mask = mangle_poll(req->cqe.res &
						    req->apoll_events);
			bool filled;

			spin_lock(&ctx->completion_lock);
			filled = io_fill_cqe_aux(ctx, req->cqe.user_data,
						 mask, IORING_CQE_F_MORE);
			io_commit_cqring(ctx);
			spin_unlock(&ctx->completion_lock);
			if (filled) {
				io_cqring_ev_posted(ctx);
				continue;
			}
			return -ECANCELED;
		}

		io_tw_lock(req->ctx, locked);
		if (unlikely(req->task->flags & PF_EXITING))
			return -EFAULT;
		ret = io_issue_sqe(req,
				   IO_URING_F_NONBLOCK|IO_URING_F_COMPLETE_DEFER);
		if (ret)
			return ret;

		/*
		 * Release all references, retry if someone tried to restart
		 * task_work while we were executing it.
		 */
	} while (atomic_sub_return(v & IO_POLL_REF_MASK, &req->poll_refs));

	return 1;
}

static void io_poll_task_func(struct io_kiocb *req, bool *locked)
{
	struct io_ring_ctx *ctx = req->ctx;
	int ret;

	ret = io_poll_check_events(req, locked);
	if (ret > 0)
		return;

	if (!ret) {
		req->cqe.res = mangle_poll(req->cqe.res & req->poll.events);
	} else {
		req->cqe.res = ret;
		req_set_fail(req);
	}

	io_poll_remove_entries(req);
	spin_lock(&ctx->completion_lock);
	hash_del(&req->hash_node);
	__io_req_complete_post(req, req->cqe.res, 0);
	io_commit_cqring(ctx);
	spin_unlock(&ctx->completion_lock);
	io_cqring_ev_posted(ctx);
}

static void io_apoll_task_func(struct io_kiocb *req, bool *locked)
{
	struct io_ring_ctx *ctx = req->ctx;
	int ret;

	ret = io_poll_check_events(req, locked);
	if (ret > 0)
		return;

	io_poll_remove_entries(req);
	spin_lock(&ctx->completion_lock);
	hash_del(&req->hash_node);
	spin_unlock(&ctx->completion_lock);

	if (!ret)
		io_req_task_submit(req, locked);
	else
		io_req_complete_failed(req, ret);
}

static void __io_poll_execute(struct io_kiocb *req, int mask, __poll_t events)
{
	req->cqe.res = mask;
	/*
	 * This is useful for poll that is armed on behalf of another
	 * request, and where the wakeup path could be on a different
	 * CPU. We want to avoid pulling in req->apoll->events for that
	 * case.
	 */
	req->apoll_events = events;
	if (req->opcode == IORING_OP_POLL_ADD)
		req->io_task_work.func = io_poll_task_func;
	else
		req->io_task_work.func = io_apoll_task_func;

	trace_io_uring_task_add(req->ctx, req, req->cqe.user_data, req->opcode, mask);
	io_req_task_work_add(req);
}

static inline void io_poll_execute(struct io_kiocb *req, int res,
		__poll_t events)
{
	if (io_poll_get_ownership(req))
		__io_poll_execute(req, res, events);
}

static void io_poll_cancel_req(struct io_kiocb *req)
{
	io_poll_mark_cancelled(req);
	/* kick tw, which should complete the request */
	io_poll_execute(req, 0, 0);
}

#define wqe_to_req(wait)	((void *)((unsigned long) (wait)->private & ~1))
#define wqe_is_double(wait)	((unsigned long) (wait)->private & 1)
#define IO_ASYNC_POLL_COMMON	(EPOLLONESHOT | EPOLLPRI)

static int io_poll_wake(struct wait_queue_entry *wait, unsigned mode, int sync,
			void *key)
{
	struct io_kiocb *req = wqe_to_req(wait);
	struct io_poll_iocb *poll = container_of(wait, struct io_poll_iocb,
						 wait);
	__poll_t mask = key_to_poll(key);

	if (unlikely(mask & POLLFREE)) {
		io_poll_mark_cancelled(req);
		/* we have to kick tw in case it's not already */
		io_poll_execute(req, 0, poll->events);

		/*
		 * If the waitqueue is being freed early but someone is already
		 * holds ownership over it, we have to tear down the request as
		 * best we can. That means immediately removing the request from
		 * its waitqueue and preventing all further accesses to the
		 * waitqueue via the request.
		 */
		list_del_init(&poll->wait.entry);

		/*
		 * Careful: this *must* be the last step, since as soon
		 * as req->head is NULL'ed out, the request can be
		 * completed and freed, since aio_poll_complete_work()
		 * will no longer need to take the waitqueue lock.
		 */
		smp_store_release(&poll->head, NULL);
		return 1;
	}

	/* for instances that support it check for an event match first */
	if (mask && !(mask & (poll->events & ~IO_ASYNC_POLL_COMMON)))
		return 0;

	if (io_poll_get_ownership(req)) {
		/* optional, saves extra locking for removal in tw handler */
		if (mask && poll->events & EPOLLONESHOT) {
			list_del_init(&poll->wait.entry);
			poll->head = NULL;
			if (wqe_is_double(wait))
				req->flags &= ~REQ_F_DOUBLE_POLL;
			else
				req->flags &= ~REQ_F_SINGLE_POLL;
		}
		__io_poll_execute(req, mask, poll->events);
	}
	return 1;
}

static void __io_queue_proc(struct io_poll_iocb *poll, struct io_poll_table *pt,
			    struct wait_queue_head *head,
			    struct io_poll_iocb **poll_ptr)
{
	struct io_kiocb *req = pt->req;
	unsigned long wqe_private = (unsigned long) req;

	/*
	 * The file being polled uses multiple waitqueues for poll handling
	 * (e.g. one for read, one for write). Setup a separate io_poll_iocb
	 * if this happens.
	 */
	if (unlikely(pt->nr_entries)) {
		struct io_poll_iocb *first = poll;

		/* double add on the same waitqueue head, ignore */
		if (first->head == head)
			return;
		/* already have a 2nd entry, fail a third attempt */
		if (*poll_ptr) {
			if ((*poll_ptr)->head == head)
				return;
			pt->error = -EINVAL;
			return;
		}

		poll = kmalloc(sizeof(*poll), GFP_ATOMIC);
		if (!poll) {
			pt->error = -ENOMEM;
			return;
		}
		/* mark as double wq entry */
		wqe_private |= 1;
		req->flags |= REQ_F_DOUBLE_POLL;
		io_init_poll_iocb(poll, first->events, first->wait.func);
		*poll_ptr = poll;
		if (req->opcode == IORING_OP_POLL_ADD)
			req->flags |= REQ_F_ASYNC_DATA;
	}

	req->flags |= REQ_F_SINGLE_POLL;
	pt->nr_entries++;
	poll->head = head;
	poll->wait.private = (void *) wqe_private;

	if (poll->events & EPOLLEXCLUSIVE)
		add_wait_queue_exclusive(head, &poll->wait);
	else
		add_wait_queue(head, &poll->wait);
}

static void io_poll_queue_proc(struct file *file, struct wait_queue_head *head,
			       struct poll_table_struct *p)
{
	struct io_poll_table *pt = container_of(p, struct io_poll_table, pt);

	__io_queue_proc(&pt->req->poll, pt, head,
			(struct io_poll_iocb **) &pt->req->async_data);
}

static int __io_arm_poll_handler(struct io_kiocb *req,
				 struct io_poll_iocb *poll,
				 struct io_poll_table *ipt, __poll_t mask)
{
	struct io_ring_ctx *ctx = req->ctx;
	int v;

	INIT_HLIST_NODE(&req->hash_node);
	req->work.cancel_seq = atomic_read(&ctx->cancel_seq);
	io_init_poll_iocb(poll, mask, io_poll_wake);
	poll->file = req->file;

	ipt->pt._key = mask;
	ipt->req = req;
	ipt->error = 0;
	ipt->nr_entries = 0;

	/*
	 * Take the ownership to delay any tw execution up until we're done
	 * with poll arming. see io_poll_get_ownership().
	 */
	atomic_set(&req->poll_refs, 1);
	mask = vfs_poll(req->file, &ipt->pt) & poll->events;

	if (mask && (poll->events & EPOLLONESHOT)) {
		io_poll_remove_entries(req);
		/* no one else has access to the req, forget about the ref */
		return mask;
	}
	if (!mask && unlikely(ipt->error || !ipt->nr_entries)) {
		io_poll_remove_entries(req);
		if (!ipt->error)
			ipt->error = -EINVAL;
		return 0;
	}

	spin_lock(&ctx->completion_lock);
	io_poll_req_insert(req);
	spin_unlock(&ctx->completion_lock);

	if (mask) {
		/* can't multishot if failed, just queue the event we've got */
		if (unlikely(ipt->error || !ipt->nr_entries))
			poll->events |= EPOLLONESHOT;
		__io_poll_execute(req, mask, poll->events);
		return 0;
	}

	/*
	 * Release ownership. If someone tried to queue a tw while it was
	 * locked, kick it off for them.
	 */
	v = atomic_dec_return(&req->poll_refs);
	if (unlikely(v & IO_POLL_REF_MASK))
		__io_poll_execute(req, 0, poll->events);
	return 0;
}

static void io_async_queue_proc(struct file *file, struct wait_queue_head *head,
			       struct poll_table_struct *p)
{
	struct io_poll_table *pt = container_of(p, struct io_poll_table, pt);
	struct async_poll *apoll = pt->req->apoll;

	__io_queue_proc(&apoll->poll, pt, head, &apoll->double_poll);
}

enum {
	IO_APOLL_OK,
	IO_APOLL_ABORTED,
	IO_APOLL_READY
};

static int io_arm_poll_handler(struct io_kiocb *req, unsigned issue_flags)
{
	const struct io_op_def *def = &io_op_defs[req->opcode];
	struct io_ring_ctx *ctx = req->ctx;
	struct async_poll *apoll;
	struct io_poll_table ipt;
	__poll_t mask = POLLPRI | POLLERR;
	int ret;

	if (!def->pollin && !def->pollout)
		return IO_APOLL_ABORTED;
	if (!file_can_poll(req->file))
		return IO_APOLL_ABORTED;
	if ((req->flags & (REQ_F_POLLED|REQ_F_PARTIAL_IO)) == REQ_F_POLLED)
		return IO_APOLL_ABORTED;
	if (!(req->flags & REQ_F_APOLL_MULTISHOT))
		mask |= EPOLLONESHOT;

	if (def->pollin) {
		mask |= EPOLLIN | EPOLLRDNORM;

		/* If reading from MSG_ERRQUEUE using recvmsg, ignore POLLIN */
		if ((req->opcode == IORING_OP_RECVMSG) &&
		    (req->sr_msg.msg_flags & MSG_ERRQUEUE))
			mask &= ~EPOLLIN;
	} else {
		mask |= EPOLLOUT | EPOLLWRNORM;
	}
	if (def->poll_exclusive)
		mask |= EPOLLEXCLUSIVE;
	if (req->flags & REQ_F_POLLED) {
		apoll = req->apoll;
	} else if (!(issue_flags & IO_URING_F_UNLOCKED) &&
		   !list_empty(&ctx->apoll_cache)) {
		apoll = list_first_entry(&ctx->apoll_cache, struct async_poll,
						poll.wait.entry);
		list_del_init(&apoll->poll.wait.entry);
	} else {
		apoll = kmalloc(sizeof(*apoll), GFP_ATOMIC);
		if (unlikely(!apoll))
			return IO_APOLL_ABORTED;
	}
	apoll->double_poll = NULL;
	req->apoll = apoll;
	req->flags |= REQ_F_POLLED;
	ipt.pt._qproc = io_async_queue_proc;

	io_kbuf_recycle(req, issue_flags);

	ret = __io_arm_poll_handler(req, &apoll->poll, &ipt, mask);
	if (ret || ipt.error)
		return ret ? IO_APOLL_READY : IO_APOLL_ABORTED;

	trace_io_uring_poll_arm(ctx, req, req->cqe.user_data, req->opcode,
				mask, apoll->poll.events);
	return IO_APOLL_OK;
}

/*
 * Returns true if we found and killed one or more poll requests
 */
static __cold bool io_poll_remove_all(struct io_ring_ctx *ctx,
				      struct task_struct *tsk, bool cancel_all)
{
	struct hlist_node *tmp;
	struct io_kiocb *req;
	bool found = false;
	int i;

	spin_lock(&ctx->completion_lock);
	for (i = 0; i < (1U << ctx->cancel_hash_bits); i++) {
		struct hlist_head *list;

		list = &ctx->cancel_hash[i];
		hlist_for_each_entry_safe(req, tmp, list, hash_node) {
			if (io_match_task_safe(req, tsk, cancel_all)) {
				hlist_del_init(&req->hash_node);
				io_poll_cancel_req(req);
				found = true;
			}
		}
	}
	spin_unlock(&ctx->completion_lock);
	return found;
}

static struct io_kiocb *io_poll_find(struct io_ring_ctx *ctx, bool poll_only,
				     struct io_cancel_data *cd)
	__must_hold(&ctx->completion_lock)
{
	struct hlist_head *list;
	struct io_kiocb *req;

	list = &ctx->cancel_hash[hash_long(cd->data, ctx->cancel_hash_bits)];
	hlist_for_each_entry(req, list, hash_node) {
		if (cd->data != req->cqe.user_data)
			continue;
		if (poll_only && req->opcode != IORING_OP_POLL_ADD)
			continue;
		if (cd->flags & IORING_ASYNC_CANCEL_ALL) {
			if (cd->seq == req->work.cancel_seq)
				continue;
			req->work.cancel_seq = cd->seq;
		}
		return req;
	}
	return NULL;
}

static struct io_kiocb *io_poll_file_find(struct io_ring_ctx *ctx,
					  struct io_cancel_data *cd)
	__must_hold(&ctx->completion_lock)
{
	struct io_kiocb *req;
	int i;

	for (i = 0; i < (1U << ctx->cancel_hash_bits); i++) {
		struct hlist_head *list;

		list = &ctx->cancel_hash[i];
		hlist_for_each_entry(req, list, hash_node) {
			if (!(cd->flags & IORING_ASYNC_CANCEL_ANY) &&
			    req->file != cd->file)
				continue;
			if (cd->seq == req->work.cancel_seq)
				continue;
			req->work.cancel_seq = cd->seq;
			return req;
		}
	}
	return NULL;
}

static bool io_poll_disarm(struct io_kiocb *req)
	__must_hold(&ctx->completion_lock)
{
	if (!io_poll_get_ownership(req))
		return false;
	io_poll_remove_entries(req);
	hash_del(&req->hash_node);
	return true;
}

static int io_poll_cancel(struct io_ring_ctx *ctx, struct io_cancel_data *cd)
	__must_hold(&ctx->completion_lock)
{
	struct io_kiocb *req;

	if (cd->flags & (IORING_ASYNC_CANCEL_FD|IORING_ASYNC_CANCEL_ANY))
		req = io_poll_file_find(ctx, cd);
	else
		req = io_poll_find(ctx, false, cd);
	if (!req)
		return -ENOENT;
	io_poll_cancel_req(req);
	return 0;
}

static __poll_t io_poll_parse_events(const struct io_uring_sqe *sqe,
				     unsigned int flags)
{
	u32 events;

	events = READ_ONCE(sqe->poll32_events);
#ifdef __BIG_ENDIAN
	events = swahw32(events);
#endif
	if (!(flags & IORING_POLL_ADD_MULTI))
		events |= EPOLLONESHOT;
	return demangle_poll(events) | (events & (EPOLLEXCLUSIVE|EPOLLONESHOT));
}

static int io_poll_remove_prep(struct io_kiocb *req,
			       const struct io_uring_sqe *sqe)
{
	struct io_poll_update *upd = &req->poll_update;
	u32 flags;

	if (sqe->buf_index || sqe->splice_fd_in)
		return -EINVAL;
	flags = READ_ONCE(sqe->len);
	if (flags & ~(IORING_POLL_UPDATE_EVENTS | IORING_POLL_UPDATE_USER_DATA |
		      IORING_POLL_ADD_MULTI))
		return -EINVAL;
	/* meaningless without update */
	if (flags == IORING_POLL_ADD_MULTI)
		return -EINVAL;

	upd->old_user_data = READ_ONCE(sqe->addr);
	upd->update_events = flags & IORING_POLL_UPDATE_EVENTS;
	upd->update_user_data = flags & IORING_POLL_UPDATE_USER_DATA;

	upd->new_user_data = READ_ONCE(sqe->off);
	if (!upd->update_user_data && upd->new_user_data)
		return -EINVAL;
	if (upd->update_events)
		upd->events = io_poll_parse_events(sqe, flags);
	else if (sqe->poll32_events)
		return -EINVAL;

	return 0;
}

static int io_poll_add_prep(struct io_kiocb *req, const struct io_uring_sqe *sqe)
{
	struct io_poll_iocb *poll = &req->poll;
	u32 flags;

	if (sqe->buf_index || sqe->off || sqe->addr)
		return -EINVAL;
	flags = READ_ONCE(sqe->len);
	if (flags & ~IORING_POLL_ADD_MULTI)
		return -EINVAL;
	if ((flags & IORING_POLL_ADD_MULTI) && (req->flags & REQ_F_CQE_SKIP))
		return -EINVAL;

	io_req_set_refcount(req);
	req->apoll_events = poll->events = io_poll_parse_events(sqe, flags);
	return 0;
}

static int io_poll_add(struct io_kiocb *req, unsigned int issue_flags)
{
	struct io_poll_iocb *poll = &req->poll;
	struct io_poll_table ipt;
	int ret;

	ipt.pt._qproc = io_poll_queue_proc;

	ret = __io_arm_poll_handler(req, &req->poll, &ipt, poll->events);
	ret = ret ?: ipt.error;
	if (ret)
		__io_req_complete(req, issue_flags, ret, 0);
	return 0;
}

static int io_poll_remove(struct io_kiocb *req, unsigned int issue_flags)
{
	struct io_cancel_data cd = { .data = req->poll_update.old_user_data, };
	struct io_ring_ctx *ctx = req->ctx;
	struct io_kiocb *preq;
	int ret2, ret = 0;
	bool locked;

	spin_lock(&ctx->completion_lock);
	preq = io_poll_find(ctx, true, &cd);
	if (!preq || !io_poll_disarm(preq)) {
		spin_unlock(&ctx->completion_lock);
		ret = preq ? -EALREADY : -ENOENT;
		goto out;
	}
	spin_unlock(&ctx->completion_lock);

	if (req->poll_update.update_events || req->poll_update.update_user_data) {
		/* only mask one event flags, keep behavior flags */
		if (req->poll_update.update_events) {
			preq->poll.events &= ~0xffff;
			preq->poll.events |= req->poll_update.events & 0xffff;
			preq->poll.events |= IO_POLL_UNMASK;
		}
		if (req->poll_update.update_user_data)
			preq->cqe.user_data = req->poll_update.new_user_data;

		ret2 = io_poll_add(preq, issue_flags);
		/* successfully updated, don't complete poll request */
		if (!ret2)
			goto out;
	}

	req_set_fail(preq);
	preq->cqe.res = -ECANCELED;
	locked = !(issue_flags & IO_URING_F_UNLOCKED);
	io_req_task_complete(preq, &locked);
out:
	if (ret < 0)
		req_set_fail(req);
	/* complete update request, we're done with it */
	__io_req_complete(req, issue_flags, ret, 0);
	return 0;
}

static enum hrtimer_restart io_timeout_fn(struct hrtimer *timer)
{
	struct io_timeout_data *data = container_of(timer,
						struct io_timeout_data, timer);
	struct io_kiocb *req = data->req;
	struct io_ring_ctx *ctx = req->ctx;
	unsigned long flags;

	spin_lock_irqsave(&ctx->timeout_lock, flags);
	list_del_init(&req->timeout.list);
	atomic_set(&req->ctx->cq_timeouts,
		atomic_read(&req->ctx->cq_timeouts) + 1);
	spin_unlock_irqrestore(&ctx->timeout_lock, flags);

	if (!(data->flags & IORING_TIMEOUT_ETIME_SUCCESS))
		req_set_fail(req);

	req->cqe.res = -ETIME;
	req->io_task_work.func = io_req_task_complete;
	io_req_task_work_add(req);
	return HRTIMER_NORESTART;
}

static struct io_kiocb *io_timeout_extract(struct io_ring_ctx *ctx,
					   struct io_cancel_data *cd)
	__must_hold(&ctx->timeout_lock)
{
	struct io_timeout_data *io;
	struct io_kiocb *req;
	bool found = false;

	list_for_each_entry(req, &ctx->timeout_list, timeout.list) {
		if (!(cd->flags & IORING_ASYNC_CANCEL_ANY) &&
		    cd->data != req->cqe.user_data)
			continue;
		if (cd->flags & (IORING_ASYNC_CANCEL_ALL|IORING_ASYNC_CANCEL_ANY)) {
			if (cd->seq == req->work.cancel_seq)
				continue;
			req->work.cancel_seq = cd->seq;
		}
		found = true;
		break;
	}
	if (!found)
		return ERR_PTR(-ENOENT);

	io = req->async_data;
	if (hrtimer_try_to_cancel(&io->timer) == -1)
		return ERR_PTR(-EALREADY);
	list_del_init(&req->timeout.list);
	return req;
}

static int io_timeout_cancel(struct io_ring_ctx *ctx, struct io_cancel_data *cd)
	__must_hold(&ctx->completion_lock)
{
	struct io_kiocb *req;

	spin_lock_irq(&ctx->timeout_lock);
	req = io_timeout_extract(ctx, cd);
	spin_unlock_irq(&ctx->timeout_lock);

	if (IS_ERR(req))
		return PTR_ERR(req);
	io_req_task_queue_fail(req, -ECANCELED);
	return 0;
}

static clockid_t io_timeout_get_clock(struct io_timeout_data *data)
{
	switch (data->flags & IORING_TIMEOUT_CLOCK_MASK) {
	case IORING_TIMEOUT_BOOTTIME:
		return CLOCK_BOOTTIME;
	case IORING_TIMEOUT_REALTIME:
		return CLOCK_REALTIME;
	default:
		/* can't happen, vetted at prep time */
		WARN_ON_ONCE(1);
		fallthrough;
	case 0:
		return CLOCK_MONOTONIC;
	}
}

static int io_linked_timeout_update(struct io_ring_ctx *ctx, __u64 user_data,
				    struct timespec64 *ts, enum hrtimer_mode mode)
	__must_hold(&ctx->timeout_lock)
{
	struct io_timeout_data *io;
	struct io_kiocb *req;
	bool found = false;

	list_for_each_entry(req, &ctx->ltimeout_list, timeout.list) {
		found = user_data == req->cqe.user_data;
		if (found)
			break;
	}
	if (!found)
		return -ENOENT;

	io = req->async_data;
	if (hrtimer_try_to_cancel(&io->timer) == -1)
		return -EALREADY;
	hrtimer_init(&io->timer, io_timeout_get_clock(io), mode);
	io->timer.function = io_link_timeout_fn;
	hrtimer_start(&io->timer, timespec64_to_ktime(*ts), mode);
	return 0;
}

static int io_timeout_update(struct io_ring_ctx *ctx, __u64 user_data,
			     struct timespec64 *ts, enum hrtimer_mode mode)
	__must_hold(&ctx->timeout_lock)
{
	struct io_cancel_data cd = { .data = user_data, };
	struct io_kiocb *req = io_timeout_extract(ctx, &cd);
	struct io_timeout_data *data;

	if (IS_ERR(req))
		return PTR_ERR(req);

	req->timeout.off = 0; /* noseq */
	data = req->async_data;
	list_add_tail(&req->timeout.list, &ctx->timeout_list);
	hrtimer_init(&data->timer, io_timeout_get_clock(data), mode);
	data->timer.function = io_timeout_fn;
	hrtimer_start(&data->timer, timespec64_to_ktime(*ts), mode);
	return 0;
}

static int io_timeout_remove_prep(struct io_kiocb *req,
				  const struct io_uring_sqe *sqe)
{
	struct io_timeout_rem *tr = &req->timeout_rem;

	if (unlikely(req->flags & (REQ_F_FIXED_FILE | REQ_F_BUFFER_SELECT)))
		return -EINVAL;
	if (sqe->buf_index || sqe->len || sqe->splice_fd_in)
		return -EINVAL;

	tr->ltimeout = false;
	tr->addr = READ_ONCE(sqe->addr);
	tr->flags = READ_ONCE(sqe->timeout_flags);
	if (tr->flags & IORING_TIMEOUT_UPDATE_MASK) {
		if (hweight32(tr->flags & IORING_TIMEOUT_CLOCK_MASK) > 1)
			return -EINVAL;
		if (tr->flags & IORING_LINK_TIMEOUT_UPDATE)
			tr->ltimeout = true;
		if (tr->flags & ~(IORING_TIMEOUT_UPDATE_MASK|IORING_TIMEOUT_ABS))
			return -EINVAL;
		if (get_timespec64(&tr->ts, u64_to_user_ptr(sqe->addr2)))
			return -EFAULT;
		if (tr->ts.tv_sec < 0 || tr->ts.tv_nsec < 0)
			return -EINVAL;
	} else if (tr->flags) {
		/* timeout removal doesn't support flags */
		return -EINVAL;
	}

	return 0;
}

static inline enum hrtimer_mode io_translate_timeout_mode(unsigned int flags)
{
	return (flags & IORING_TIMEOUT_ABS) ? HRTIMER_MODE_ABS
					    : HRTIMER_MODE_REL;
}

/*
 * Remove or update an existing timeout command
 */
static int io_timeout_remove(struct io_kiocb *req, unsigned int issue_flags)
{
	struct io_timeout_rem *tr = &req->timeout_rem;
	struct io_ring_ctx *ctx = req->ctx;
	int ret;

	if (!(req->timeout_rem.flags & IORING_TIMEOUT_UPDATE)) {
		struct io_cancel_data cd = { .data = tr->addr, };

		spin_lock(&ctx->completion_lock);
		ret = io_timeout_cancel(ctx, &cd);
		spin_unlock(&ctx->completion_lock);
	} else {
		enum hrtimer_mode mode = io_translate_timeout_mode(tr->flags);

		spin_lock_irq(&ctx->timeout_lock);
		if (tr->ltimeout)
			ret = io_linked_timeout_update(ctx, tr->addr, &tr->ts, mode);
		else
			ret = io_timeout_update(ctx, tr->addr, &tr->ts, mode);
		spin_unlock_irq(&ctx->timeout_lock);
	}

	if (ret < 0)
		req_set_fail(req);
	io_req_complete_post(req, ret, 0);
	return 0;
}

static int __io_timeout_prep(struct io_kiocb *req,
			     const struct io_uring_sqe *sqe,
			     bool is_timeout_link)
{
	struct io_timeout_data *data;
	unsigned flags;
	u32 off = READ_ONCE(sqe->off);

	if (sqe->buf_index || sqe->len != 1 || sqe->splice_fd_in)
		return -EINVAL;
	if (off && is_timeout_link)
		return -EINVAL;
	flags = READ_ONCE(sqe->timeout_flags);
	if (flags & ~(IORING_TIMEOUT_ABS | IORING_TIMEOUT_CLOCK_MASK |
		      IORING_TIMEOUT_ETIME_SUCCESS))
		return -EINVAL;
	/* more than one clock specified is invalid, obviously */
	if (hweight32(flags & IORING_TIMEOUT_CLOCK_MASK) > 1)
		return -EINVAL;

	INIT_LIST_HEAD(&req->timeout.list);
	req->timeout.off = off;
	if (unlikely(off && !req->ctx->off_timeout_used))
		req->ctx->off_timeout_used = true;

	if (WARN_ON_ONCE(req_has_async_data(req)))
		return -EFAULT;
	if (io_alloc_async_data(req))
		return -ENOMEM;

	data = req->async_data;
	data->req = req;
	data->flags = flags;

	if (get_timespec64(&data->ts, u64_to_user_ptr(sqe->addr)))
		return -EFAULT;

	if (data->ts.tv_sec < 0 || data->ts.tv_nsec < 0)
		return -EINVAL;

	INIT_LIST_HEAD(&req->timeout.list);
	data->mode = io_translate_timeout_mode(flags);
	hrtimer_init(&data->timer, io_timeout_get_clock(data), data->mode);

	if (is_timeout_link) {
		struct io_submit_link *link = &req->ctx->submit_state.link;

		if (!link->head)
			return -EINVAL;
		if (link->last->opcode == IORING_OP_LINK_TIMEOUT)
			return -EINVAL;
		req->timeout.head = link->last;
		link->last->flags |= REQ_F_ARM_LTIMEOUT;
	}
	return 0;
}

static int io_timeout_prep(struct io_kiocb *req,
			   const struct io_uring_sqe *sqe)
{
	return __io_timeout_prep(req, sqe, false);
}

static int io_link_timeout_prep(struct io_kiocb *req,
				const struct io_uring_sqe *sqe)
{
	return __io_timeout_prep(req, sqe, true);
}

static int io_timeout(struct io_kiocb *req, unsigned int issue_flags)
{
	struct io_ring_ctx *ctx = req->ctx;
	struct io_timeout_data *data = req->async_data;
	struct list_head *entry;
	u32 tail, off = req->timeout.off;

	spin_lock_irq(&ctx->timeout_lock);

	/*
	 * sqe->off holds how many events that need to occur for this
	 * timeout event to be satisfied. If it isn't set, then this is
	 * a pure timeout request, sequence isn't used.
	 */
	if (io_is_timeout_noseq(req)) {
		entry = ctx->timeout_list.prev;
		goto add;
	}

	tail = ctx->cached_cq_tail - atomic_read(&ctx->cq_timeouts);
	req->timeout.target_seq = tail + off;

	/* Update the last seq here in case io_flush_timeouts() hasn't.
	 * This is safe because ->completion_lock is held, and submissions
	 * and completions are never mixed in the same ->completion_lock section.
	 */
	ctx->cq_last_tm_flush = tail;

	/*
	 * Insertion sort, ensuring the first entry in the list is always
	 * the one we need first.
	 */
	list_for_each_prev(entry, &ctx->timeout_list) {
		struct io_kiocb *nxt = list_entry(entry, struct io_kiocb,
						  timeout.list);

		if (io_is_timeout_noseq(nxt))
			continue;
		/* nxt.seq is behind @tail, otherwise would've been completed */
		if (off >= nxt->timeout.target_seq - tail)
			break;
	}
add:
	list_add(&req->timeout.list, entry);
	data->timer.function = io_timeout_fn;
	hrtimer_start(&data->timer, timespec64_to_ktime(data->ts), data->mode);
	spin_unlock_irq(&ctx->timeout_lock);
	return 0;
}

static bool io_cancel_cb(struct io_wq_work *work, void *data)
{
	struct io_kiocb *req = container_of(work, struct io_kiocb, work);
	struct io_cancel_data *cd = data;

	if (req->ctx != cd->ctx)
		return false;
	if (cd->flags & IORING_ASYNC_CANCEL_ANY) {
		;
	} else if (cd->flags & IORING_ASYNC_CANCEL_FD) {
		if (req->file != cd->file)
			return false;
	} else {
		if (req->cqe.user_data != cd->data)
			return false;
	}
	if (cd->flags & (IORING_ASYNC_CANCEL_ALL|IORING_ASYNC_CANCEL_ANY)) {
		if (cd->seq == req->work.cancel_seq)
			return false;
		req->work.cancel_seq = cd->seq;
	}
	return true;
}

static int io_async_cancel_one(struct io_uring_task *tctx,
			       struct io_cancel_data *cd)
{
	enum io_wq_cancel cancel_ret;
	int ret = 0;
	bool all;

	if (!tctx || !tctx->io_wq)
		return -ENOENT;

	all = cd->flags & (IORING_ASYNC_CANCEL_ALL|IORING_ASYNC_CANCEL_ANY);
	cancel_ret = io_wq_cancel_cb(tctx->io_wq, io_cancel_cb, cd, all);
	switch (cancel_ret) {
	case IO_WQ_CANCEL_OK:
		ret = 0;
		break;
	case IO_WQ_CANCEL_RUNNING:
		ret = -EALREADY;
		break;
	case IO_WQ_CANCEL_NOTFOUND:
		ret = -ENOENT;
		break;
	}

	return ret;
}

static int io_try_cancel(struct io_kiocb *req, struct io_cancel_data *cd)
{
	struct io_ring_ctx *ctx = req->ctx;
	int ret;

	WARN_ON_ONCE(!io_wq_current_is_worker() && req->task != current);

	ret = io_async_cancel_one(req->task->io_uring, cd);
	/*
	 * Fall-through even for -EALREADY, as we may have poll armed
	 * that need unarming.
	 */
	if (!ret)
		return 0;

	spin_lock(&ctx->completion_lock);
	ret = io_poll_cancel(ctx, cd);
	if (ret != -ENOENT)
		goto out;
	if (!(cd->flags & IORING_ASYNC_CANCEL_FD))
		ret = io_timeout_cancel(ctx, cd);
out:
	spin_unlock(&ctx->completion_lock);
	return ret;
}

#define CANCEL_FLAGS	(IORING_ASYNC_CANCEL_ALL | IORING_ASYNC_CANCEL_FD | \
			 IORING_ASYNC_CANCEL_ANY)

static int io_async_cancel_prep(struct io_kiocb *req,
				const struct io_uring_sqe *sqe)
{
	if (unlikely(req->flags & REQ_F_BUFFER_SELECT))
		return -EINVAL;
	if (sqe->off || sqe->len || sqe->splice_fd_in)
		return -EINVAL;

	req->cancel.addr = READ_ONCE(sqe->addr);
	req->cancel.flags = READ_ONCE(sqe->cancel_flags);
	if (req->cancel.flags & ~CANCEL_FLAGS)
		return -EINVAL;
	if (req->cancel.flags & IORING_ASYNC_CANCEL_FD) {
		if (req->cancel.flags & IORING_ASYNC_CANCEL_ANY)
			return -EINVAL;
		req->cancel.fd = READ_ONCE(sqe->fd);
	}

	return 0;
}

static int __io_async_cancel(struct io_cancel_data *cd, struct io_kiocb *req,
			     unsigned int issue_flags)
{
	bool all = cd->flags & (IORING_ASYNC_CANCEL_ALL|IORING_ASYNC_CANCEL_ANY);
	struct io_ring_ctx *ctx = cd->ctx;
	struct io_tctx_node *node;
	int ret, nr = 0;

	do {
		ret = io_try_cancel(req, cd);
		if (ret == -ENOENT)
			break;
		if (!all)
			return ret;
		nr++;
	} while (1);

	/* slow path, try all io-wq's */
	io_ring_submit_lock(ctx, issue_flags);
	ret = -ENOENT;
	list_for_each_entry(node, &ctx->tctx_list, ctx_node) {
		struct io_uring_task *tctx = node->task->io_uring;

		ret = io_async_cancel_one(tctx, cd);
		if (ret != -ENOENT) {
			if (!all)
				break;
			nr++;
		}
	}
	io_ring_submit_unlock(ctx, issue_flags);
	return all ? nr : ret;
}

static int io_async_cancel(struct io_kiocb *req, unsigned int issue_flags)
{
	struct io_cancel_data cd = {
		.ctx	= req->ctx,
		.data	= req->cancel.addr,
		.flags	= req->cancel.flags,
		.seq	= atomic_inc_return(&req->ctx->cancel_seq),
	};
	int ret;

	if (cd.flags & IORING_ASYNC_CANCEL_FD) {
		if (req->flags & REQ_F_FIXED_FILE)
			req->file = io_file_get_fixed(req, req->cancel.fd,
							issue_flags);
		else
			req->file = io_file_get_normal(req, req->cancel.fd);
		if (!req->file) {
			ret = -EBADF;
			goto done;
		}
		cd.file = req->file;
	}

	ret = __io_async_cancel(&cd, req, issue_flags);
done:
	if (ret < 0)
		req_set_fail(req);
	io_req_complete_post(req, ret, 0);
	return 0;
}

static int io_files_update_prep(struct io_kiocb *req,
				const struct io_uring_sqe *sqe)
{
	if (unlikely(req->flags & (REQ_F_FIXED_FILE | REQ_F_BUFFER_SELECT)))
		return -EINVAL;
	if (sqe->rw_flags || sqe->splice_fd_in)
		return -EINVAL;

	req->rsrc_update.offset = READ_ONCE(sqe->off);
	req->rsrc_update.nr_args = READ_ONCE(sqe->len);
	if (!req->rsrc_update.nr_args)
		return -EINVAL;
	req->rsrc_update.arg = READ_ONCE(sqe->addr);
	return 0;
}

static int io_files_update_with_index_alloc(struct io_kiocb *req,
					    unsigned int issue_flags)
{
	__s32 __user *fds = u64_to_user_ptr(req->rsrc_update.arg);
	unsigned int done;
	struct file *file;
	int ret, fd;

	for (done = 0; done < req->rsrc_update.nr_args; done++) {
		if (copy_from_user(&fd, &fds[done], sizeof(fd))) {
			ret = -EFAULT;
			break;
		}

		file = fget(fd);
		if (!file) {
			ret = -EBADF;
			break;
		}
		ret = io_fixed_fd_install(req, issue_flags, file,
					  IORING_FILE_INDEX_ALLOC);
		if (ret < 0)
			break;
		if (copy_to_user(&fds[done], &ret, sizeof(ret))) {
			ret = -EFAULT;
			__io_close_fixed(req, issue_flags, ret);
			break;
		}
	}

	if (done)
		return done;
	return ret;
}

static int io_files_update(struct io_kiocb *req, unsigned int issue_flags)
{
	struct io_ring_ctx *ctx = req->ctx;
	struct io_uring_rsrc_update2 up;
	int ret;

	up.offset = req->rsrc_update.offset;
	up.data = req->rsrc_update.arg;
	up.nr = 0;
	up.tags = 0;
	up.resv = 0;
	up.resv2 = 0;

	if (req->rsrc_update.offset == IORING_FILE_INDEX_ALLOC) {
		ret = io_files_update_with_index_alloc(req, issue_flags);
	} else {
		io_ring_submit_lock(ctx, issue_flags);
		ret = __io_register_rsrc_update(ctx, IORING_RSRC_FILE,
				&up, req->rsrc_update.nr_args);
		io_ring_submit_unlock(ctx, issue_flags);
	}

	if (ret < 0)
		req_set_fail(req);
	__io_req_complete(req, issue_flags, ret, 0);
	return 0;
}

static int io_req_prep(struct io_kiocb *req, const struct io_uring_sqe *sqe)
{
	switch (req->opcode) {
	case IORING_OP_NOP:
		return io_nop_prep(req, sqe);
	case IORING_OP_READV:
	case IORING_OP_READ_FIXED:
	case IORING_OP_READ:
	case IORING_OP_WRITEV:
	case IORING_OP_WRITE_FIXED:
	case IORING_OP_WRITE:
		return io_prep_rw(req, sqe);
	case IORING_OP_POLL_ADD:
		return io_poll_add_prep(req, sqe);
	case IORING_OP_POLL_REMOVE:
		return io_poll_remove_prep(req, sqe);
	case IORING_OP_FSYNC:
		return io_fsync_prep(req, sqe);
	case IORING_OP_SYNC_FILE_RANGE:
		return io_sfr_prep(req, sqe);
	case IORING_OP_SENDMSG:
	case IORING_OP_SEND:
		return io_sendmsg_prep(req, sqe);
	case IORING_OP_RECVMSG:
	case IORING_OP_RECV:
		return io_recvmsg_prep(req, sqe);
	case IORING_OP_CONNECT:
		return io_connect_prep(req, sqe);
	case IORING_OP_TIMEOUT:
		return io_timeout_prep(req, sqe);
	case IORING_OP_TIMEOUT_REMOVE:
		return io_timeout_remove_prep(req, sqe);
	case IORING_OP_ASYNC_CANCEL:
		return io_async_cancel_prep(req, sqe);
	case IORING_OP_LINK_TIMEOUT:
		return io_link_timeout_prep(req, sqe);
	case IORING_OP_ACCEPT:
		return io_accept_prep(req, sqe);
	case IORING_OP_FALLOCATE:
		return io_fallocate_prep(req, sqe);
	case IORING_OP_OPENAT:
		return io_openat_prep(req, sqe);
	case IORING_OP_CLOSE:
		return io_close_prep(req, sqe);
	case IORING_OP_FILES_UPDATE:
		return io_files_update_prep(req, sqe);
	case IORING_OP_STATX:
		return io_statx_prep(req, sqe);
	case IORING_OP_FADVISE:
		return io_fadvise_prep(req, sqe);
	case IORING_OP_MADVISE:
		return io_madvise_prep(req, sqe);
	case IORING_OP_OPENAT2:
		return io_openat2_prep(req, sqe);
	case IORING_OP_EPOLL_CTL:
		return io_epoll_ctl_prep(req, sqe);
	case IORING_OP_SPLICE:
		return io_splice_prep(req, sqe);
	case IORING_OP_PROVIDE_BUFFERS:
		return io_provide_buffers_prep(req, sqe);
	case IORING_OP_REMOVE_BUFFERS:
		return io_remove_buffers_prep(req, sqe);
	case IORING_OP_TEE:
		return io_tee_prep(req, sqe);
	case IORING_OP_SHUTDOWN:
		return io_shutdown_prep(req, sqe);
	case IORING_OP_RENAMEAT:
		return io_renameat_prep(req, sqe);
	case IORING_OP_UNLINKAT:
		return io_unlinkat_prep(req, sqe);
	case IORING_OP_MKDIRAT:
		return io_mkdirat_prep(req, sqe);
	case IORING_OP_SYMLINKAT:
		return io_symlinkat_prep(req, sqe);
	case IORING_OP_LINKAT:
		return io_linkat_prep(req, sqe);
	case IORING_OP_MSG_RING:
		return io_msg_ring_prep(req, sqe);
	case IORING_OP_FSETXATTR:
		return io_fsetxattr_prep(req, sqe);
	case IORING_OP_SETXATTR:
		return io_setxattr_prep(req, sqe);
	case IORING_OP_FGETXATTR:
		return io_fgetxattr_prep(req, sqe);
	case IORING_OP_GETXATTR:
		return io_getxattr_prep(req, sqe);
	case IORING_OP_SOCKET:
		return io_socket_prep(req, sqe);
	case IORING_OP_URING_CMD:
		return io_uring_cmd_prep(req, sqe);
	}

	printk_once(KERN_WARNING "io_uring: unhandled opcode %d\n",
			req->opcode);
	return -EINVAL;
}

static int io_req_prep_async(struct io_kiocb *req)
{
	const struct io_op_def *def = &io_op_defs[req->opcode];

	/* assign early for deferred execution for non-fixed file */
	if (def->needs_file && !(req->flags & REQ_F_FIXED_FILE))
		req->file = io_file_get_normal(req, req->cqe.fd);
	if (!def->needs_async_setup)
		return 0;
	if (WARN_ON_ONCE(req_has_async_data(req)))
		return -EFAULT;
	if (io_alloc_async_data(req))
		return -EAGAIN;

	switch (req->opcode) {
	case IORING_OP_READV:
		return io_readv_prep_async(req);
	case IORING_OP_WRITEV:
		return io_writev_prep_async(req);
	case IORING_OP_SENDMSG:
		return io_sendmsg_prep_async(req);
	case IORING_OP_RECVMSG:
		return io_recvmsg_prep_async(req);
	case IORING_OP_CONNECT:
		return io_connect_prep_async(req);
	case IORING_OP_URING_CMD:
		return io_uring_cmd_prep_async(req);
	}
	printk_once(KERN_WARNING "io_uring: prep_async() bad opcode %d\n",
		    req->opcode);
	return -EFAULT;
}

static u32 io_get_sequence(struct io_kiocb *req)
{
	u32 seq = req->ctx->cached_sq_head;
	struct io_kiocb *cur;

	/* need original cached_sq_head, but it was increased for each req */
	io_for_each_link(cur, req)
		seq--;
	return seq;
}

static __cold void io_drain_req(struct io_kiocb *req)
{
	struct io_ring_ctx *ctx = req->ctx;
	struct io_defer_entry *de;
	int ret;
	u32 seq = io_get_sequence(req);

	/* Still need defer if there is pending req in defer list. */
	spin_lock(&ctx->completion_lock);
	if (!req_need_defer(req, seq) && list_empty_careful(&ctx->defer_list)) {
		spin_unlock(&ctx->completion_lock);
queue:
		ctx->drain_active = false;
		io_req_task_queue(req);
		return;
	}
	spin_unlock(&ctx->completion_lock);

	ret = io_req_prep_async(req);
	if (ret) {
fail:
		io_req_complete_failed(req, ret);
		return;
	}
	io_prep_async_link(req);
	de = kmalloc(sizeof(*de), GFP_KERNEL);
	if (!de) {
		ret = -ENOMEM;
		goto fail;
	}

	spin_lock(&ctx->completion_lock);
	if (!req_need_defer(req, seq) && list_empty(&ctx->defer_list)) {
		spin_unlock(&ctx->completion_lock);
		kfree(de);
		goto queue;
	}

	trace_io_uring_defer(ctx, req, req->cqe.user_data, req->opcode);
	de->req = req;
	de->seq = seq;
	list_add_tail(&de->list, &ctx->defer_list);
	spin_unlock(&ctx->completion_lock);
}

static void io_clean_op(struct io_kiocb *req)
{
	if (req->flags & REQ_F_BUFFER_SELECTED) {
		spin_lock(&req->ctx->completion_lock);
		io_put_kbuf_comp(req);
		spin_unlock(&req->ctx->completion_lock);
	}

	if (req->flags & REQ_F_NEED_CLEANUP) {
		switch (req->opcode) {
		case IORING_OP_READV:
		case IORING_OP_READ_FIXED:
		case IORING_OP_READ:
		case IORING_OP_WRITEV:
		case IORING_OP_WRITE_FIXED:
		case IORING_OP_WRITE: {
			struct io_async_rw *io = req->async_data;

			kfree(io->free_iovec);
			break;
			}
		case IORING_OP_RECVMSG:
		case IORING_OP_SENDMSG: {
			struct io_async_msghdr *io = req->async_data;

			kfree(io->free_iov);
			break;
			}
		case IORING_OP_OPENAT:
		case IORING_OP_OPENAT2:
			if (req->open.filename)
				putname(req->open.filename);
			break;
		case IORING_OP_RENAMEAT:
			putname(req->rename.oldpath);
			putname(req->rename.newpath);
			break;
		case IORING_OP_UNLINKAT:
			putname(req->unlink.filename);
			break;
		case IORING_OP_MKDIRAT:
			putname(req->mkdir.filename);
			break;
		case IORING_OP_SYMLINKAT:
			putname(req->symlink.oldpath);
			putname(req->symlink.newpath);
			break;
		case IORING_OP_LINKAT:
			putname(req->hardlink.oldpath);
			putname(req->hardlink.newpath);
			break;
		case IORING_OP_STATX:
			if (req->statx.filename)
				putname(req->statx.filename);
			break;
		case IORING_OP_SETXATTR:
		case IORING_OP_FSETXATTR:
		case IORING_OP_GETXATTR:
		case IORING_OP_FGETXATTR:
			__io_xattr_finish(req);
			break;
		}
	}
	if ((req->flags & REQ_F_POLLED) && req->apoll) {
		kfree(req->apoll->double_poll);
		kfree(req->apoll);
		req->apoll = NULL;
	}
	if (req->flags & REQ_F_INFLIGHT) {
		struct io_uring_task *tctx = req->task->io_uring;

		atomic_dec(&tctx->inflight_tracked);
	}
	if (req->flags & REQ_F_CREDS)
		put_cred(req->creds);
	if (req->flags & REQ_F_ASYNC_DATA) {
		kfree(req->async_data);
		req->async_data = NULL;
	}
	req->flags &= ~IO_REQ_CLEAN_FLAGS;
}

static bool io_assign_file(struct io_kiocb *req, unsigned int issue_flags)
{
	if (req->file || !io_op_defs[req->opcode].needs_file)
		return true;

	if (req->flags & REQ_F_FIXED_FILE)
		req->file = io_file_get_fixed(req, req->cqe.fd, issue_flags);
	else
		req->file = io_file_get_normal(req, req->cqe.fd);

	return !!req->file;
}

static int io_issue_sqe(struct io_kiocb *req, unsigned int issue_flags)
{
	const struct io_op_def *def = &io_op_defs[req->opcode];
	const struct cred *creds = NULL;
	int ret;

	if (unlikely(!io_assign_file(req, issue_flags)))
		return -EBADF;

	if (unlikely((req->flags & REQ_F_CREDS) && req->creds != current_cred()))
		creds = override_creds(req->creds);

	if (!def->audit_skip)
		audit_uring_entry(req->opcode);

	switch (req->opcode) {
	case IORING_OP_NOP:
		ret = io_nop(req, issue_flags);
		break;
	case IORING_OP_READV:
	case IORING_OP_READ_FIXED:
	case IORING_OP_READ:
		ret = io_read(req, issue_flags);
		break;
	case IORING_OP_WRITEV:
	case IORING_OP_WRITE_FIXED:
	case IORING_OP_WRITE:
		ret = io_write(req, issue_flags);
		break;
	case IORING_OP_FSYNC:
		ret = io_fsync(req, issue_flags);
		break;
	case IORING_OP_POLL_ADD:
		ret = io_poll_add(req, issue_flags);
		break;
	case IORING_OP_POLL_REMOVE:
		ret = io_poll_remove(req, issue_flags);
		break;
	case IORING_OP_SYNC_FILE_RANGE:
		ret = io_sync_file_range(req, issue_flags);
		break;
	case IORING_OP_SENDMSG:
		ret = io_sendmsg(req, issue_flags);
		break;
	case IORING_OP_SEND:
		ret = io_send(req, issue_flags);
		break;
	case IORING_OP_RECVMSG:
		ret = io_recvmsg(req, issue_flags);
		break;
	case IORING_OP_RECV:
		ret = io_recv(req, issue_flags);
		break;
	case IORING_OP_TIMEOUT:
		ret = io_timeout(req, issue_flags);
		break;
	case IORING_OP_TIMEOUT_REMOVE:
		ret = io_timeout_remove(req, issue_flags);
		break;
	case IORING_OP_ACCEPT:
		ret = io_accept(req, issue_flags);
		break;
	case IORING_OP_CONNECT:
		ret = io_connect(req, issue_flags);
		break;
	case IORING_OP_ASYNC_CANCEL:
		ret = io_async_cancel(req, issue_flags);
		break;
	case IORING_OP_FALLOCATE:
		ret = io_fallocate(req, issue_flags);
		break;
	case IORING_OP_OPENAT:
		ret = io_openat(req, issue_flags);
		break;
	case IORING_OP_CLOSE:
		ret = io_close(req, issue_flags);
		break;
	case IORING_OP_FILES_UPDATE:
		ret = io_files_update(req, issue_flags);
		break;
	case IORING_OP_STATX:
		ret = io_statx(req, issue_flags);
		break;
	case IORING_OP_FADVISE:
		ret = io_fadvise(req, issue_flags);
		break;
	case IORING_OP_MADVISE:
		ret = io_madvise(req, issue_flags);
		break;
	case IORING_OP_OPENAT2:
		ret = io_openat2(req, issue_flags);
		break;
	case IORING_OP_EPOLL_CTL:
		ret = io_epoll_ctl(req, issue_flags);
		break;
	case IORING_OP_SPLICE:
		ret = io_splice(req, issue_flags);
		break;
	case IORING_OP_PROVIDE_BUFFERS:
		ret = io_provide_buffers(req, issue_flags);
		break;
	case IORING_OP_REMOVE_BUFFERS:
		ret = io_remove_buffers(req, issue_flags);
		break;
	case IORING_OP_TEE:
		ret = io_tee(req, issue_flags);
		break;
	case IORING_OP_SHUTDOWN:
		ret = io_shutdown(req, issue_flags);
		break;
	case IORING_OP_RENAMEAT:
		ret = io_renameat(req, issue_flags);
		break;
	case IORING_OP_UNLINKAT:
		ret = io_unlinkat(req, issue_flags);
		break;
	case IORING_OP_MKDIRAT:
		ret = io_mkdirat(req, issue_flags);
		break;
	case IORING_OP_SYMLINKAT:
		ret = io_symlinkat(req, issue_flags);
		break;
	case IORING_OP_LINKAT:
		ret = io_linkat(req, issue_flags);
		break;
	case IORING_OP_MSG_RING:
		ret = io_msg_ring(req, issue_flags);
		break;
	case IORING_OP_FSETXATTR:
		ret = io_fsetxattr(req, issue_flags);
		break;
	case IORING_OP_SETXATTR:
		ret = io_setxattr(req, issue_flags);
		break;
	case IORING_OP_FGETXATTR:
		ret = io_fgetxattr(req, issue_flags);
		break;
	case IORING_OP_GETXATTR:
		ret = io_getxattr(req, issue_flags);
		break;
	case IORING_OP_SOCKET:
		ret = io_socket(req, issue_flags);
		break;
	case IORING_OP_URING_CMD:
		ret = io_uring_cmd(req, issue_flags);
		break;
	default:
		ret = -EINVAL;
		break;
	}

	if (!def->audit_skip)
		audit_uring_exit(!ret, ret);

	if (creds)
		revert_creds(creds);
	if (ret)
		return ret;
	/* If the op doesn't have a file, we're not polling for it */
	if ((req->ctx->flags & IORING_SETUP_IOPOLL) && req->file)
		io_iopoll_req_issued(req, issue_flags);

	return 0;
}

static struct io_wq_work *io_wq_free_work(struct io_wq_work *work)
{
	struct io_kiocb *req = container_of(work, struct io_kiocb, work);

	req = io_put_req_find_next(req);
	return req ? &req->work : NULL;
}

static void io_wq_submit_work(struct io_wq_work *work)
{
	struct io_kiocb *req = container_of(work, struct io_kiocb, work);
	const struct io_op_def *def = &io_op_defs[req->opcode];
	unsigned int issue_flags = IO_URING_F_UNLOCKED;
	bool needs_poll = false;
	int ret = 0, err = -ECANCELED;

	/* one will be dropped by ->io_free_work() after returning to io-wq */
	if (!(req->flags & REQ_F_REFCOUNT))
		__io_req_set_refcount(req, 2);
	else
		req_ref_get(req);

	io_arm_ltimeout(req);

	/* either cancelled or io-wq is dying, so don't touch tctx->iowq */
	if (work->flags & IO_WQ_WORK_CANCEL) {
fail:
		io_req_task_queue_fail(req, err);
		return;
	}
	if (!io_assign_file(req, issue_flags)) {
		err = -EBADF;
		work->flags |= IO_WQ_WORK_CANCEL;
		goto fail;
	}

	if (req->flags & REQ_F_FORCE_ASYNC) {
		bool opcode_poll = def->pollin || def->pollout;

		if (opcode_poll && file_can_poll(req->file)) {
			needs_poll = true;
			issue_flags |= IO_URING_F_NONBLOCK;
		}
	}

	do {
		ret = io_issue_sqe(req, issue_flags);
		if (ret != -EAGAIN)
			break;
		/*
		 * We can get EAGAIN for iopolled IO even though we're
		 * forcing a sync submission from here, since we can't
		 * wait for request slots on the block side.
		 */
		if (!needs_poll) {
			if (!(req->ctx->flags & IORING_SETUP_IOPOLL))
				break;
			cond_resched();
			continue;
		}

		if (io_arm_poll_handler(req, issue_flags) == IO_APOLL_OK)
			return;
		/* aborted or ready, in either case retry blocking */
		needs_poll = false;
		issue_flags &= ~IO_URING_F_NONBLOCK;
	} while (1);

	/* avoid locking problems by failing it from a clean context */
	if (ret)
		io_req_task_queue_fail(req, ret);
}

static inline struct io_fixed_file *io_fixed_file_slot(struct io_file_table *table,
						       unsigned i)
{
	return &table->files[i];
}

static inline struct file *io_file_from_index(struct io_ring_ctx *ctx,
					      int index)
{
	struct io_fixed_file *slot = io_fixed_file_slot(&ctx->file_table, index);

	return (struct file *) (slot->file_ptr & FFS_MASK);
}

static void io_fixed_file_set(struct io_fixed_file *file_slot, struct file *file)
{
	unsigned long file_ptr = (unsigned long) file;

	file_ptr |= io_file_get_flags(file);
	file_slot->file_ptr = file_ptr;
}

static inline struct file *io_file_get_fixed(struct io_kiocb *req, int fd,
					     unsigned int issue_flags)
{
	struct io_ring_ctx *ctx = req->ctx;
	struct file *file = NULL;
	unsigned long file_ptr;

	io_ring_submit_lock(ctx, issue_flags);

	if (unlikely((unsigned int)fd >= ctx->nr_user_files))
		goto out;
	fd = array_index_nospec(fd, ctx->nr_user_files);
	file_ptr = io_fixed_file_slot(&ctx->file_table, fd)->file_ptr;
	file = (struct file *) (file_ptr & FFS_MASK);
	file_ptr &= ~FFS_MASK;
	/* mask in overlapping REQ_F and FFS bits */
	req->flags |= (file_ptr << REQ_F_SUPPORT_NOWAIT_BIT);
	io_req_set_rsrc_node(req, ctx, 0);
	WARN_ON_ONCE(file && !test_bit(fd, ctx->file_table.bitmap));
out:
	io_ring_submit_unlock(ctx, issue_flags);
	return file;
}

static struct file *io_file_get_normal(struct io_kiocb *req, int fd)
{
	struct file *file = fget(fd);

	trace_io_uring_file_get(req->ctx, req, req->cqe.user_data, fd);

	/* we don't allow fixed io_uring files */
	if (file && file->f_op == &io_uring_fops)
		io_req_track_inflight(req);
	return file;
}

static void io_req_task_link_timeout(struct io_kiocb *req, bool *locked)
{
	struct io_kiocb *prev = req->timeout.prev;
	int ret = -ENOENT;

	if (prev) {
		if (!(req->task->flags & PF_EXITING)) {
			struct io_cancel_data cd = {
				.ctx		= req->ctx,
				.data		= prev->cqe.user_data,
			};

			ret = io_try_cancel(req, &cd);
		}
		io_req_complete_post(req, ret ?: -ETIME, 0);
		io_put_req(prev);
	} else {
		io_req_complete_post(req, -ETIME, 0);
	}
}

static enum hrtimer_restart io_link_timeout_fn(struct hrtimer *timer)
{
	struct io_timeout_data *data = container_of(timer,
						struct io_timeout_data, timer);
	struct io_kiocb *prev, *req = data->req;
	struct io_ring_ctx *ctx = req->ctx;
	unsigned long flags;

	spin_lock_irqsave(&ctx->timeout_lock, flags);
	prev = req->timeout.head;
	req->timeout.head = NULL;

	/*
	 * We don't expect the list to be empty, that will only happen if we
	 * race with the completion of the linked work.
	 */
	if (prev) {
		io_remove_next_linked(prev);
		if (!req_ref_inc_not_zero(prev))
			prev = NULL;
	}
	list_del(&req->timeout.list);
	req->timeout.prev = prev;
	spin_unlock_irqrestore(&ctx->timeout_lock, flags);

	req->io_task_work.func = io_req_task_link_timeout;
	io_req_task_work_add(req);
	return HRTIMER_NORESTART;
}

static void io_queue_linked_timeout(struct io_kiocb *req)
{
	struct io_ring_ctx *ctx = req->ctx;

	spin_lock_irq(&ctx->timeout_lock);
	/*
	 * If the back reference is NULL, then our linked request finished
	 * before we got a chance to setup the timer
	 */
	if (req->timeout.head) {
		struct io_timeout_data *data = req->async_data;

		data->timer.function = io_link_timeout_fn;
		hrtimer_start(&data->timer, timespec64_to_ktime(data->ts),
				data->mode);
		list_add_tail(&req->timeout.list, &ctx->ltimeout_list);
	}
	spin_unlock_irq(&ctx->timeout_lock);
	/* drop submission reference */
	io_put_req(req);
}

static void io_queue_async(struct io_kiocb *req, int ret)
	__must_hold(&req->ctx->uring_lock)
{
	struct io_kiocb *linked_timeout;

	if (ret != -EAGAIN || (req->flags & REQ_F_NOWAIT)) {
		io_req_complete_failed(req, ret);
		return;
	}

	linked_timeout = io_prep_linked_timeout(req);

	switch (io_arm_poll_handler(req, 0)) {
	case IO_APOLL_READY:
		io_req_task_queue(req);
		break;
	case IO_APOLL_ABORTED:
		/*
		 * Queued up for async execution, worker will release
		 * submit reference when the iocb is actually submitted.
		 */
		io_queue_iowq(req, NULL);
		break;
	case IO_APOLL_OK:
		break;
	}

	if (linked_timeout)
		io_queue_linked_timeout(linked_timeout);
}

static inline void io_queue_sqe(struct io_kiocb *req)
	__must_hold(&req->ctx->uring_lock)
{
	int ret;

	ret = io_issue_sqe(req, IO_URING_F_NONBLOCK|IO_URING_F_COMPLETE_DEFER);

	if (req->flags & REQ_F_COMPLETE_INLINE) {
		io_req_add_compl_list(req);
		return;
	}
	/*
	 * We async punt it if the file wasn't marked NOWAIT, or if the file
	 * doesn't support non-blocking read/write attempts
	 */
	if (likely(!ret))
		io_arm_ltimeout(req);
	else
		io_queue_async(req, ret);
}

static void io_queue_sqe_fallback(struct io_kiocb *req)
	__must_hold(&req->ctx->uring_lock)
{
	if (unlikely(req->flags & REQ_F_FAIL)) {
		/*
		 * We don't submit, fail them all, for that replace hardlinks
		 * with normal links. Extra REQ_F_LINK is tolerated.
		 */
		req->flags &= ~REQ_F_HARDLINK;
		req->flags |= REQ_F_LINK;
		io_req_complete_failed(req, req->cqe.res);
	} else if (unlikely(req->ctx->drain_active)) {
		io_drain_req(req);
	} else {
		int ret = io_req_prep_async(req);

		if (unlikely(ret))
			io_req_complete_failed(req, ret);
		else
			io_queue_iowq(req, NULL);
	}
}

/*
 * Check SQE restrictions (opcode and flags).
 *
 * Returns 'true' if SQE is allowed, 'false' otherwise.
 */
static inline bool io_check_restriction(struct io_ring_ctx *ctx,
					struct io_kiocb *req,
					unsigned int sqe_flags)
{
	if (!test_bit(req->opcode, ctx->restrictions.sqe_op))
		return false;

	if ((sqe_flags & ctx->restrictions.sqe_flags_required) !=
	    ctx->restrictions.sqe_flags_required)
		return false;

	if (sqe_flags & ~(ctx->restrictions.sqe_flags_allowed |
			  ctx->restrictions.sqe_flags_required))
		return false;

	return true;
}

static void io_init_req_drain(struct io_kiocb *req)
{
	struct io_ring_ctx *ctx = req->ctx;
	struct io_kiocb *head = ctx->submit_state.link.head;

	ctx->drain_active = true;
	if (head) {
		/*
		 * If we need to drain a request in the middle of a link, drain
		 * the head request and the next request/link after the current
		 * link. Considering sequential execution of links,
		 * REQ_F_IO_DRAIN will be maintained for every request of our
		 * link.
		 */
		head->flags |= REQ_F_IO_DRAIN | REQ_F_FORCE_ASYNC;
		ctx->drain_next = true;
	}
}

static int io_init_req(struct io_ring_ctx *ctx, struct io_kiocb *req,
		       const struct io_uring_sqe *sqe)
	__must_hold(&ctx->uring_lock)
{
	const struct io_op_def *def;
	unsigned int sqe_flags;
	int personality;
	u8 opcode;

	/* req is partially pre-initialised, see io_preinit_req() */
	req->opcode = opcode = READ_ONCE(sqe->opcode);
	/* same numerical values with corresponding REQ_F_*, safe to copy */
	req->flags = sqe_flags = READ_ONCE(sqe->flags);
	req->cqe.user_data = READ_ONCE(sqe->user_data);
	req->file = NULL;
	req->rsrc_node = NULL;
	req->task = current;

	if (unlikely(opcode >= IORING_OP_LAST)) {
		req->opcode = 0;
		return -EINVAL;
	}
	def = &io_op_defs[opcode];
	if (unlikely(sqe_flags & ~SQE_COMMON_FLAGS)) {
		/* enforce forwards compatibility on users */
		if (sqe_flags & ~SQE_VALID_FLAGS)
			return -EINVAL;
		if (sqe_flags & IOSQE_BUFFER_SELECT) {
			if (!def->buffer_select)
				return -EOPNOTSUPP;
			req->buf_index = READ_ONCE(sqe->buf_group);
		}
		if (sqe_flags & IOSQE_CQE_SKIP_SUCCESS)
			ctx->drain_disabled = true;
		if (sqe_flags & IOSQE_IO_DRAIN) {
			if (ctx->drain_disabled)
				return -EOPNOTSUPP;
			io_init_req_drain(req);
		}
	}
	if (unlikely(ctx->restricted || ctx->drain_active || ctx->drain_next)) {
		if (ctx->restricted && !io_check_restriction(ctx, req, sqe_flags))
			return -EACCES;
		/* knock it to the slow queue path, will be drained there */
		if (ctx->drain_active)
			req->flags |= REQ_F_FORCE_ASYNC;
		/* if there is no link, we're at "next" request and need to drain */
		if (unlikely(ctx->drain_next) && !ctx->submit_state.link.head) {
			ctx->drain_next = false;
			ctx->drain_active = true;
			req->flags |= REQ_F_IO_DRAIN | REQ_F_FORCE_ASYNC;
		}
	}

	if (!def->ioprio && sqe->ioprio)
		return -EINVAL;
	if (!def->iopoll && (ctx->flags & IORING_SETUP_IOPOLL))
		return -EINVAL;

	if (def->needs_file) {
		struct io_submit_state *state = &ctx->submit_state;

		req->cqe.fd = READ_ONCE(sqe->fd);

		/*
		 * Plug now if we have more than 2 IO left after this, and the
		 * target is potentially a read/write to block based storage.
		 */
		if (state->need_plug && def->plug) {
			state->plug_started = true;
			state->need_plug = false;
			blk_start_plug_nr_ios(&state->plug, state->submit_nr);
		}
	}

	personality = READ_ONCE(sqe->personality);
	if (personality) {
		int ret;

		req->creds = xa_load(&ctx->personalities, personality);
		if (!req->creds)
			return -EINVAL;
		get_cred(req->creds);
		ret = security_uring_override_creds(req->creds);
		if (ret) {
			put_cred(req->creds);
			return ret;
		}
		req->flags |= REQ_F_CREDS;
	}

	return io_req_prep(req, sqe);
}

static __cold int io_submit_fail_init(const struct io_uring_sqe *sqe,
				      struct io_kiocb *req, int ret)
{
	struct io_ring_ctx *ctx = req->ctx;
	struct io_submit_link *link = &ctx->submit_state.link;
	struct io_kiocb *head = link->head;

	trace_io_uring_req_failed(sqe, ctx, req, ret);

	/*
	 * Avoid breaking links in the middle as it renders links with SQPOLL
	 * unusable. Instead of failing eagerly, continue assembling the link if
	 * applicable and mark the head with REQ_F_FAIL. The link flushing code
	 * should find the flag and handle the rest.
	 */
	req_fail_link_node(req, ret);
	if (head && !(head->flags & REQ_F_FAIL))
		req_fail_link_node(head, -ECANCELED);

	if (!(req->flags & IO_REQ_LINK_FLAGS)) {
		if (head) {
			link->last->link = req;
			link->head = NULL;
			req = head;
		}
		io_queue_sqe_fallback(req);
		return ret;
	}

	if (head)
		link->last->link = req;
	else
		link->head = req;
	link->last = req;
	return 0;
}

static inline int io_submit_sqe(struct io_ring_ctx *ctx, struct io_kiocb *req,
			 const struct io_uring_sqe *sqe)
	__must_hold(&ctx->uring_lock)
{
	struct io_submit_link *link = &ctx->submit_state.link;
	int ret;

	ret = io_init_req(ctx, req, sqe);
	if (unlikely(ret))
		return io_submit_fail_init(sqe, req, ret);

	/* don't need @sqe from now on */
	trace_io_uring_submit_sqe(ctx, req, req->cqe.user_data, req->opcode,
				  req->flags, true,
				  ctx->flags & IORING_SETUP_SQPOLL);

	/*
	 * If we already have a head request, queue this one for async
	 * submittal once the head completes. If we don't have a head but
	 * IOSQE_IO_LINK is set in the sqe, start a new head. This one will be
	 * submitted sync once the chain is complete. If none of those
	 * conditions are true (normal request), then just queue it.
	 */
	if (unlikely(link->head)) {
		ret = io_req_prep_async(req);
		if (unlikely(ret))
			return io_submit_fail_init(sqe, req, ret);

		trace_io_uring_link(ctx, req, link->head);
		link->last->link = req;
		link->last = req;

		if (req->flags & IO_REQ_LINK_FLAGS)
			return 0;
		/* last request of the link, flush it */
		req = link->head;
		link->head = NULL;
		if (req->flags & (REQ_F_FORCE_ASYNC | REQ_F_FAIL))
			goto fallback;

	} else if (unlikely(req->flags & (IO_REQ_LINK_FLAGS |
					  REQ_F_FORCE_ASYNC | REQ_F_FAIL))) {
		if (req->flags & IO_REQ_LINK_FLAGS) {
			link->head = req;
			link->last = req;
		} else {
fallback:
			io_queue_sqe_fallback(req);
		}
		return 0;
	}

	io_queue_sqe(req);
	return 0;
}

/*
 * Batched submission is done, ensure local IO is flushed out.
 */
static void io_submit_state_end(struct io_ring_ctx *ctx)
{
	struct io_submit_state *state = &ctx->submit_state;

	if (unlikely(state->link.head))
		io_queue_sqe_fallback(state->link.head);
	/* flush only after queuing links as they can generate completions */
	io_submit_flush_completions(ctx);
	if (state->plug_started)
		blk_finish_plug(&state->plug);
}

/*
 * Start submission side cache.
 */
static void io_submit_state_start(struct io_submit_state *state,
				  unsigned int max_ios)
{
	state->plug_started = false;
	state->need_plug = max_ios > 2;
	state->submit_nr = max_ios;
	/* set only head, no need to init link_last in advance */
	state->link.head = NULL;
}

static void io_commit_sqring(struct io_ring_ctx *ctx)
{
	struct io_rings *rings = ctx->rings;

	/*
	 * Ensure any loads from the SQEs are done at this point,
	 * since once we write the new head, the application could
	 * write new data to them.
	 */
	smp_store_release(&rings->sq.head, ctx->cached_sq_head);
}

/*
 * Fetch an sqe, if one is available. Note this returns a pointer to memory
 * that is mapped by userspace. This means that care needs to be taken to
 * ensure that reads are stable, as we cannot rely on userspace always
 * being a good citizen. If members of the sqe are validated and then later
 * used, it's important that those reads are done through READ_ONCE() to
 * prevent a re-load down the line.
 */
static const struct io_uring_sqe *io_get_sqe(struct io_ring_ctx *ctx)
{
	unsigned head, mask = ctx->sq_entries - 1;
	unsigned sq_idx = ctx->cached_sq_head++ & mask;

	/*
	 * The cached sq head (or cq tail) serves two purposes:
	 *
	 * 1) allows us to batch the cost of updating the user visible
	 *    head updates.
	 * 2) allows the kernel side to track the head on its own, even
	 *    though the application is the one updating it.
	 */
	head = READ_ONCE(ctx->sq_array[sq_idx]);
	if (likely(head < ctx->sq_entries)) {
		/* double index for 128-byte SQEs, twice as long */
		if (ctx->flags & IORING_SETUP_SQE128)
			head <<= 1;
		return &ctx->sq_sqes[head];
	}

	/* drop invalid entries */
	ctx->cq_extra--;
	WRITE_ONCE(ctx->rings->sq_dropped,
		   READ_ONCE(ctx->rings->sq_dropped) + 1);
	return NULL;
}

static int io_submit_sqes(struct io_ring_ctx *ctx, unsigned int nr)
	__must_hold(&ctx->uring_lock)
{
	unsigned int entries = io_sqring_entries(ctx);
	unsigned int left;
	int ret;

	if (unlikely(!entries))
		return 0;
	/* make sure SQ entry isn't read before tail */
	ret = left = min3(nr, ctx->sq_entries, entries);
	io_get_task_refs(left);
	io_submit_state_start(&ctx->submit_state, left);

	do {
		const struct io_uring_sqe *sqe;
		struct io_kiocb *req;

		if (unlikely(!io_alloc_req_refill(ctx)))
			break;
		req = io_alloc_req(ctx);
		sqe = io_get_sqe(ctx);
		if (unlikely(!sqe)) {
			io_req_add_to_cache(req, ctx);
			break;
		}

		/*
		 * Continue submitting even for sqe failure if the
		 * ring was setup with IORING_SETUP_SUBMIT_ALL
		 */
		if (unlikely(io_submit_sqe(ctx, req, sqe)) &&
		    !(ctx->flags & IORING_SETUP_SUBMIT_ALL)) {
			left--;
			break;
		}
	} while (--left);

	if (unlikely(left)) {
		ret -= left;
		/* try again if it submitted nothing and can't allocate a req */
		if (!ret && io_req_cache_empty(ctx))
			ret = -EAGAIN;
		current->io_uring->cached_refs += left;
	}

	io_submit_state_end(ctx);
	 /* Commit SQ ring head once we've consumed and submitted all SQEs */
	io_commit_sqring(ctx);
	return ret;
}

static inline bool io_sqd_events_pending(struct io_sq_data *sqd)
{
	return READ_ONCE(sqd->state);
}

static int __io_sq_thread(struct io_ring_ctx *ctx, bool cap_entries)
{
	unsigned int to_submit;
	int ret = 0;

	to_submit = io_sqring_entries(ctx);
	/* if we're handling multiple rings, cap submit size for fairness */
	if (cap_entries && to_submit > IORING_SQPOLL_CAP_ENTRIES_VALUE)
		to_submit = IORING_SQPOLL_CAP_ENTRIES_VALUE;

	if (!wq_list_empty(&ctx->iopoll_list) || to_submit) {
		const struct cred *creds = NULL;

		if (ctx->sq_creds != current_cred())
			creds = override_creds(ctx->sq_creds);

		mutex_lock(&ctx->uring_lock);
		if (!wq_list_empty(&ctx->iopoll_list))
			io_do_iopoll(ctx, true);

		/*
		 * Don't submit if refs are dying, good for io_uring_register(),
		 * but also it is relied upon by io_ring_exit_work()
		 */
		if (to_submit && likely(!percpu_ref_is_dying(&ctx->refs)) &&
		    !(ctx->flags & IORING_SETUP_R_DISABLED))
			ret = io_submit_sqes(ctx, to_submit);
		mutex_unlock(&ctx->uring_lock);

		if (to_submit && wq_has_sleeper(&ctx->sqo_sq_wait))
			wake_up(&ctx->sqo_sq_wait);
		if (creds)
			revert_creds(creds);
	}

	return ret;
}

static __cold void io_sqd_update_thread_idle(struct io_sq_data *sqd)
{
	struct io_ring_ctx *ctx;
	unsigned sq_thread_idle = 0;

	list_for_each_entry(ctx, &sqd->ctx_list, sqd_list)
		sq_thread_idle = max(sq_thread_idle, ctx->sq_thread_idle);
	sqd->sq_thread_idle = sq_thread_idle;
}

static bool io_sqd_handle_event(struct io_sq_data *sqd)
{
	bool did_sig = false;
	struct ksignal ksig;

	if (test_bit(IO_SQ_THREAD_SHOULD_PARK, &sqd->state) ||
	    signal_pending(current)) {
		mutex_unlock(&sqd->lock);
		if (signal_pending(current))
			did_sig = get_signal(&ksig);
		cond_resched();
		mutex_lock(&sqd->lock);
	}
	return did_sig || test_bit(IO_SQ_THREAD_SHOULD_STOP, &sqd->state);
}

static int io_sq_thread(void *data)
{
	struct io_sq_data *sqd = data;
	struct io_ring_ctx *ctx;
	unsigned long timeout = 0;
	char buf[TASK_COMM_LEN];
	DEFINE_WAIT(wait);

	snprintf(buf, sizeof(buf), "iou-sqp-%d", sqd->task_pid);
	set_task_comm(current, buf);

	if (sqd->sq_cpu != -1)
		set_cpus_allowed_ptr(current, cpumask_of(sqd->sq_cpu));
	else
		set_cpus_allowed_ptr(current, cpu_online_mask);
	current->flags |= PF_NO_SETAFFINITY;

	audit_alloc_kernel(current);

	mutex_lock(&sqd->lock);
	while (1) {
		bool cap_entries, sqt_spin = false;

		if (io_sqd_events_pending(sqd) || signal_pending(current)) {
			if (io_sqd_handle_event(sqd))
				break;
			timeout = jiffies + sqd->sq_thread_idle;
		}

		cap_entries = !list_is_singular(&sqd->ctx_list);
		list_for_each_entry(ctx, &sqd->ctx_list, sqd_list) {
			int ret = __io_sq_thread(ctx, cap_entries);

			if (!sqt_spin && (ret > 0 || !wq_list_empty(&ctx->iopoll_list)))
				sqt_spin = true;
		}
		if (io_run_task_work())
			sqt_spin = true;

		if (sqt_spin || !time_after(jiffies, timeout)) {
			cond_resched();
			if (sqt_spin)
				timeout = jiffies + sqd->sq_thread_idle;
			continue;
		}

		prepare_to_wait(&sqd->wait, &wait, TASK_INTERRUPTIBLE);
		if (!io_sqd_events_pending(sqd) && !task_work_pending(current)) {
			bool needs_sched = true;

			list_for_each_entry(ctx, &sqd->ctx_list, sqd_list) {
				atomic_or(IORING_SQ_NEED_WAKEUP,
						&ctx->rings->sq_flags);
				if ((ctx->flags & IORING_SETUP_IOPOLL) &&
				    !wq_list_empty(&ctx->iopoll_list)) {
					needs_sched = false;
					break;
				}

				/*
				 * Ensure the store of the wakeup flag is not
				 * reordered with the load of the SQ tail
				 */
				smp_mb__after_atomic();

				if (io_sqring_entries(ctx)) {
					needs_sched = false;
					break;
				}
			}

			if (needs_sched) {
				mutex_unlock(&sqd->lock);
				schedule();
				mutex_lock(&sqd->lock);
			}
			list_for_each_entry(ctx, &sqd->ctx_list, sqd_list)
				atomic_andnot(IORING_SQ_NEED_WAKEUP,
						&ctx->rings->sq_flags);
		}

		finish_wait(&sqd->wait, &wait);
		timeout = jiffies + sqd->sq_thread_idle;
	}

	io_uring_cancel_generic(true, sqd);
	sqd->thread = NULL;
	list_for_each_entry(ctx, &sqd->ctx_list, sqd_list)
		atomic_or(IORING_SQ_NEED_WAKEUP, &ctx->rings->sq_flags);
	io_run_task_work();
	mutex_unlock(&sqd->lock);

	audit_free(current);

	complete(&sqd->exited);
	do_exit(0);
}

struct io_wait_queue {
	struct wait_queue_entry wq;
	struct io_ring_ctx *ctx;
	unsigned cq_tail;
	unsigned nr_timeouts;
};

static inline bool io_should_wake(struct io_wait_queue *iowq)
{
	struct io_ring_ctx *ctx = iowq->ctx;
	int dist = ctx->cached_cq_tail - (int) iowq->cq_tail;

	/*
	 * Wake up if we have enough events, or if a timeout occurred since we
	 * started waiting. For timeouts, we always want to return to userspace,
	 * regardless of event count.
	 */
	return dist >= 0 || atomic_read(&ctx->cq_timeouts) != iowq->nr_timeouts;
}

static int io_wake_function(struct wait_queue_entry *curr, unsigned int mode,
			    int wake_flags, void *key)
{
	struct io_wait_queue *iowq = container_of(curr, struct io_wait_queue,
							wq);

	/*
	 * Cannot safely flush overflowed CQEs from here, ensure we wake up
	 * the task, and the next invocation will do it.
	 */
	if (io_should_wake(iowq) ||
	    test_bit(IO_CHECK_CQ_OVERFLOW_BIT, &iowq->ctx->check_cq))
		return autoremove_wake_function(curr, mode, wake_flags, key);
	return -1;
}

static int io_run_task_work_sig(void)
{
	if (io_run_task_work())
		return 1;
	if (test_thread_flag(TIF_NOTIFY_SIGNAL))
		return -ERESTARTSYS;
	if (task_sigpending(current))
		return -EINTR;
	return 0;
}

/* when returns >0, the caller should retry */
static inline int io_cqring_wait_schedule(struct io_ring_ctx *ctx,
					  struct io_wait_queue *iowq,
					  ktime_t timeout)
{
	int ret;
	unsigned long check_cq;

	/* make sure we run task_work before checking for signals */
	ret = io_run_task_work_sig();
	if (ret || io_should_wake(iowq))
		return ret;
	check_cq = READ_ONCE(ctx->check_cq);
	/* let the caller flush overflows, retry */
	if (check_cq & BIT(IO_CHECK_CQ_OVERFLOW_BIT))
		return 1;
	if (unlikely(check_cq & BIT(IO_CHECK_CQ_DROPPED_BIT)))
		return -EBADR;
	if (!schedule_hrtimeout(&timeout, HRTIMER_MODE_ABS))
		return -ETIME;
	return 1;
}

/*
 * Wait until events become available, if we don't already have some. The
 * application must reap them itself, as they reside on the shared cq ring.
 */
static int io_cqring_wait(struct io_ring_ctx *ctx, int min_events,
			  const sigset_t __user *sig, size_t sigsz,
			  struct __kernel_timespec __user *uts)
{
	struct io_wait_queue iowq;
	struct io_rings *rings = ctx->rings;
	ktime_t timeout = KTIME_MAX;
	int ret;

	do {
		io_cqring_overflow_flush(ctx);
		if (io_cqring_events(ctx) >= min_events)
			return 0;
		if (!io_run_task_work())
			break;
	} while (1);

	if (sig) {
#ifdef CONFIG_COMPAT
		if (in_compat_syscall())
			ret = set_compat_user_sigmask((const compat_sigset_t __user *)sig,
						      sigsz);
		else
#endif
			ret = set_user_sigmask(sig, sigsz);

		if (ret)
			return ret;
	}

	if (uts) {
		struct timespec64 ts;

		if (get_timespec64(&ts, uts))
			return -EFAULT;
		timeout = ktime_add_ns(timespec64_to_ktime(ts), ktime_get_ns());
	}

	init_waitqueue_func_entry(&iowq.wq, io_wake_function);
	iowq.wq.private = current;
	INIT_LIST_HEAD(&iowq.wq.entry);
	iowq.ctx = ctx;
	iowq.nr_timeouts = atomic_read(&ctx->cq_timeouts);
	iowq.cq_tail = READ_ONCE(ctx->rings->cq.head) + min_events;

	trace_io_uring_cqring_wait(ctx, min_events);
	do {
		/* if we can't even flush overflow, don't wait for more */
		if (!io_cqring_overflow_flush(ctx)) {
			ret = -EBUSY;
			break;
		}
		prepare_to_wait_exclusive(&ctx->cq_wait, &iowq.wq,
						TASK_INTERRUPTIBLE);
		ret = io_cqring_wait_schedule(ctx, &iowq, timeout);
		cond_resched();
	} while (ret > 0);

	finish_wait(&ctx->cq_wait, &iowq.wq);
	restore_saved_sigmask_unless(ret == -EINTR);

	return READ_ONCE(rings->cq.head) == READ_ONCE(rings->cq.tail) ? ret : 0;
}

static void io_free_page_table(void **table, size_t size)
{
	unsigned i, nr_tables = DIV_ROUND_UP(size, PAGE_SIZE);

	for (i = 0; i < nr_tables; i++)
		kfree(table[i]);
	kfree(table);
}

static __cold void **io_alloc_page_table(size_t size)
{
	unsigned i, nr_tables = DIV_ROUND_UP(size, PAGE_SIZE);
	size_t init_size = size;
	void **table;

	table = kcalloc(nr_tables, sizeof(*table), GFP_KERNEL_ACCOUNT);
	if (!table)
		return NULL;

	for (i = 0; i < nr_tables; i++) {
		unsigned int this_size = min_t(size_t, size, PAGE_SIZE);

		table[i] = kzalloc(this_size, GFP_KERNEL_ACCOUNT);
		if (!table[i]) {
			io_free_page_table(table, init_size);
			return NULL;
		}
		size -= this_size;
	}
	return table;
}

static void io_rsrc_node_destroy(struct io_rsrc_node *ref_node)
{
	percpu_ref_exit(&ref_node->refs);
	kfree(ref_node);
}

static __cold void io_rsrc_node_ref_zero(struct percpu_ref *ref)
{
	struct io_rsrc_node *node = container_of(ref, struct io_rsrc_node, refs);
	struct io_ring_ctx *ctx = node->rsrc_data->ctx;
	unsigned long flags;
	bool first_add = false;
	unsigned long delay = HZ;

	spin_lock_irqsave(&ctx->rsrc_ref_lock, flags);
	node->done = true;

	/* if we are mid-quiesce then do not delay */
	if (node->rsrc_data->quiesce)
		delay = 0;

	while (!list_empty(&ctx->rsrc_ref_list)) {
		node = list_first_entry(&ctx->rsrc_ref_list,
					    struct io_rsrc_node, node);
		/* recycle ref nodes in order */
		if (!node->done)
			break;
		list_del(&node->node);
		first_add |= llist_add(&node->llist, &ctx->rsrc_put_llist);
	}
	spin_unlock_irqrestore(&ctx->rsrc_ref_lock, flags);

	if (first_add)
		mod_delayed_work(system_wq, &ctx->rsrc_put_work, delay);
}

static struct io_rsrc_node *io_rsrc_node_alloc(void)
{
	struct io_rsrc_node *ref_node;

	ref_node = kzalloc(sizeof(*ref_node), GFP_KERNEL);
	if (!ref_node)
		return NULL;

	if (percpu_ref_init(&ref_node->refs, io_rsrc_node_ref_zero,
			    0, GFP_KERNEL)) {
		kfree(ref_node);
		return NULL;
	}
	INIT_LIST_HEAD(&ref_node->node);
	INIT_LIST_HEAD(&ref_node->rsrc_list);
	ref_node->done = false;
	return ref_node;
}

static void io_rsrc_node_switch(struct io_ring_ctx *ctx,
				struct io_rsrc_data *data_to_kill)
	__must_hold(&ctx->uring_lock)
{
	WARN_ON_ONCE(!ctx->rsrc_backup_node);
	WARN_ON_ONCE(data_to_kill && !ctx->rsrc_node);

	io_rsrc_refs_drop(ctx);

	if (data_to_kill) {
		struct io_rsrc_node *rsrc_node = ctx->rsrc_node;

		rsrc_node->rsrc_data = data_to_kill;
		spin_lock_irq(&ctx->rsrc_ref_lock);
		list_add_tail(&rsrc_node->node, &ctx->rsrc_ref_list);
		spin_unlock_irq(&ctx->rsrc_ref_lock);

		atomic_inc(&data_to_kill->refs);
		percpu_ref_kill(&rsrc_node->refs);
		ctx->rsrc_node = NULL;
	}

	if (!ctx->rsrc_node) {
		ctx->rsrc_node = ctx->rsrc_backup_node;
		ctx->rsrc_backup_node = NULL;
	}
}

static int io_rsrc_node_switch_start(struct io_ring_ctx *ctx)
{
	if (ctx->rsrc_backup_node)
		return 0;
	ctx->rsrc_backup_node = io_rsrc_node_alloc();
	return ctx->rsrc_backup_node ? 0 : -ENOMEM;
}

static __cold int io_rsrc_ref_quiesce(struct io_rsrc_data *data,
				      struct io_ring_ctx *ctx)
{
	int ret;

	/* As we may drop ->uring_lock, other task may have started quiesce */
	if (data->quiesce)
		return -ENXIO;

	data->quiesce = true;
	do {
		ret = io_rsrc_node_switch_start(ctx);
		if (ret)
			break;
		io_rsrc_node_switch(ctx, data);

		/* kill initial ref, already quiesced if zero */
		if (atomic_dec_and_test(&data->refs))
			break;
		mutex_unlock(&ctx->uring_lock);
		flush_delayed_work(&ctx->rsrc_put_work);
		ret = wait_for_completion_interruptible(&data->done);
		if (!ret) {
			mutex_lock(&ctx->uring_lock);
			if (atomic_read(&data->refs) > 0) {
				/*
				 * it has been revived by another thread while
				 * we were unlocked
				 */
				mutex_unlock(&ctx->uring_lock);
			} else {
				break;
			}
		}

		atomic_inc(&data->refs);
		/* wait for all works potentially completing data->done */
		flush_delayed_work(&ctx->rsrc_put_work);
		reinit_completion(&data->done);

		ret = io_run_task_work_sig();
		mutex_lock(&ctx->uring_lock);
	} while (ret >= 0);
	data->quiesce = false;

	return ret;
}

static u64 *io_get_tag_slot(struct io_rsrc_data *data, unsigned int idx)
{
	unsigned int off = idx & IO_RSRC_TAG_TABLE_MASK;
	unsigned int table_idx = idx >> IO_RSRC_TAG_TABLE_SHIFT;

	return &data->tags[table_idx][off];
}

static void io_rsrc_data_free(struct io_rsrc_data *data)
{
	size_t size = data->nr * sizeof(data->tags[0][0]);

	if (data->tags)
		io_free_page_table((void **)data->tags, size);
	kfree(data);
}

static __cold int io_rsrc_data_alloc(struct io_ring_ctx *ctx, rsrc_put_fn *do_put,
				     u64 __user *utags, unsigned nr,
				     struct io_rsrc_data **pdata)
{
	struct io_rsrc_data *data;
	int ret = -ENOMEM;
	unsigned i;

	data = kzalloc(sizeof(*data), GFP_KERNEL);
	if (!data)
		return -ENOMEM;
	data->tags = (u64 **)io_alloc_page_table(nr * sizeof(data->tags[0][0]));
	if (!data->tags) {
		kfree(data);
		return -ENOMEM;
	}

	data->nr = nr;
	data->ctx = ctx;
	data->do_put = do_put;
	if (utags) {
		ret = -EFAULT;
		for (i = 0; i < nr; i++) {
			u64 *tag_slot = io_get_tag_slot(data, i);

			if (copy_from_user(tag_slot, &utags[i],
					   sizeof(*tag_slot)))
				goto fail;
		}
	}

	atomic_set(&data->refs, 1);
	init_completion(&data->done);
	*pdata = data;
	return 0;
fail:
	io_rsrc_data_free(data);
	return ret;
}

static bool io_alloc_file_tables(struct io_file_table *table, unsigned nr_files)
{
	table->files = kvcalloc(nr_files, sizeof(table->files[0]),
				GFP_KERNEL_ACCOUNT);
	if (unlikely(!table->files))
		return false;

	table->bitmap = bitmap_zalloc(nr_files, GFP_KERNEL_ACCOUNT);
	if (unlikely(!table->bitmap)) {
		kvfree(table->files);
		return false;
	}

	return true;
}

static void io_free_file_tables(struct io_file_table *table)
{
	kvfree(table->files);
	bitmap_free(table->bitmap);
	table->files = NULL;
	table->bitmap = NULL;
}

static inline void io_file_bitmap_set(struct io_file_table *table, int bit)
{
	WARN_ON_ONCE(test_bit(bit, table->bitmap));
	__set_bit(bit, table->bitmap);
	table->alloc_hint = bit + 1;
}

static inline void io_file_bitmap_clear(struct io_file_table *table, int bit)
{
	__clear_bit(bit, table->bitmap);
	table->alloc_hint = bit;
}

static void __io_sqe_files_unregister(struct io_ring_ctx *ctx)
{
#if !defined(IO_URING_SCM_ALL)
	int i;

	for (i = 0; i < ctx->nr_user_files; i++) {
		struct file *file = io_file_from_index(ctx, i);

		if (!file)
			continue;
		if (io_fixed_file_slot(&ctx->file_table, i)->file_ptr & FFS_SCM)
			continue;
		io_file_bitmap_clear(&ctx->file_table, i);
		fput(file);
	}
#endif

#if defined(CONFIG_UNIX)
	if (ctx->ring_sock) {
		struct sock *sock = ctx->ring_sock->sk;
		struct sk_buff *skb;

		while ((skb = skb_dequeue(&sock->sk_receive_queue)) != NULL)
			kfree_skb(skb);
	}
#endif
	io_free_file_tables(&ctx->file_table);
	io_rsrc_data_free(ctx->file_data);
	ctx->file_data = NULL;
	ctx->nr_user_files = 0;
}

static int io_sqe_files_unregister(struct io_ring_ctx *ctx)
{
	int ret;

	if (!ctx->file_data)
		return -ENXIO;
	ret = io_rsrc_ref_quiesce(ctx->file_data, ctx);
	if (!ret)
		__io_sqe_files_unregister(ctx);
	return ret;
}

static void io_sq_thread_unpark(struct io_sq_data *sqd)
	__releases(&sqd->lock)
{
	WARN_ON_ONCE(sqd->thread == current);

	/*
	 * Do the dance but not conditional clear_bit() because it'd race with
	 * other threads incrementing park_pending and setting the bit.
	 */
	clear_bit(IO_SQ_THREAD_SHOULD_PARK, &sqd->state);
	if (atomic_dec_return(&sqd->park_pending))
		set_bit(IO_SQ_THREAD_SHOULD_PARK, &sqd->state);
	mutex_unlock(&sqd->lock);
}

static void io_sq_thread_park(struct io_sq_data *sqd)
	__acquires(&sqd->lock)
{
	WARN_ON_ONCE(sqd->thread == current);

	atomic_inc(&sqd->park_pending);
	set_bit(IO_SQ_THREAD_SHOULD_PARK, &sqd->state);
	mutex_lock(&sqd->lock);
	if (sqd->thread)
		wake_up_process(sqd->thread);
}

static void io_sq_thread_stop(struct io_sq_data *sqd)
{
	WARN_ON_ONCE(sqd->thread == current);
	WARN_ON_ONCE(test_bit(IO_SQ_THREAD_SHOULD_STOP, &sqd->state));

	set_bit(IO_SQ_THREAD_SHOULD_STOP, &sqd->state);
	mutex_lock(&sqd->lock);
	if (sqd->thread)
		wake_up_process(sqd->thread);
	mutex_unlock(&sqd->lock);
	wait_for_completion(&sqd->exited);
}

static void io_put_sq_data(struct io_sq_data *sqd)
{
	if (refcount_dec_and_test(&sqd->refs)) {
		WARN_ON_ONCE(atomic_read(&sqd->park_pending));

		io_sq_thread_stop(sqd);
		kfree(sqd);
	}
}

static void io_sq_thread_finish(struct io_ring_ctx *ctx)
{
	struct io_sq_data *sqd = ctx->sq_data;

	if (sqd) {
		io_sq_thread_park(sqd);
		list_del_init(&ctx->sqd_list);
		io_sqd_update_thread_idle(sqd);
		io_sq_thread_unpark(sqd);

		io_put_sq_data(sqd);
		ctx->sq_data = NULL;
	}
}

static struct io_sq_data *io_attach_sq_data(struct io_uring_params *p)
{
	struct io_ring_ctx *ctx_attach;
	struct io_sq_data *sqd;
	struct fd f;

	f = fdget(p->wq_fd);
	if (!f.file)
		return ERR_PTR(-ENXIO);
	if (f.file->f_op != &io_uring_fops) {
		fdput(f);
		return ERR_PTR(-EINVAL);
	}

	ctx_attach = f.file->private_data;
	sqd = ctx_attach->sq_data;
	if (!sqd) {
		fdput(f);
		return ERR_PTR(-EINVAL);
	}
	if (sqd->task_tgid != current->tgid) {
		fdput(f);
		return ERR_PTR(-EPERM);
	}

	refcount_inc(&sqd->refs);
	fdput(f);
	return sqd;
}

static struct io_sq_data *io_get_sq_data(struct io_uring_params *p,
					 bool *attached)
{
	struct io_sq_data *sqd;

	*attached = false;
	if (p->flags & IORING_SETUP_ATTACH_WQ) {
		sqd = io_attach_sq_data(p);
		if (!IS_ERR(sqd)) {
			*attached = true;
			return sqd;
		}
		/* fall through for EPERM case, setup new sqd/task */
		if (PTR_ERR(sqd) != -EPERM)
			return sqd;
	}

	sqd = kzalloc(sizeof(*sqd), GFP_KERNEL);
	if (!sqd)
		return ERR_PTR(-ENOMEM);

	atomic_set(&sqd->park_pending, 0);
	refcount_set(&sqd->refs, 1);
	INIT_LIST_HEAD(&sqd->ctx_list);
	mutex_init(&sqd->lock);
	init_waitqueue_head(&sqd->wait);
	init_completion(&sqd->exited);
	return sqd;
}

/*
 * Ensure the UNIX gc is aware of our file set, so we are certain that
 * the io_uring can be safely unregistered on process exit, even if we have
 * loops in the file referencing. We account only files that can hold other
 * files because otherwise they can't form a loop and so are not interesting
 * for GC.
 */
static int io_scm_file_account(struct io_ring_ctx *ctx, struct file *file)
{
#if defined(CONFIG_UNIX)
	struct sock *sk = ctx->ring_sock->sk;
	struct sk_buff_head *head = &sk->sk_receive_queue;
	struct scm_fp_list *fpl;
	struct sk_buff *skb;

	if (likely(!io_file_need_scm(file)))
		return 0;

	/*
	 * See if we can merge this file into an existing skb SCM_RIGHTS
	 * file set. If there's no room, fall back to allocating a new skb
	 * and filling it in.
	 */
	spin_lock_irq(&head->lock);
	skb = skb_peek(head);
	if (skb && UNIXCB(skb).fp->count < SCM_MAX_FD)
		__skb_unlink(skb, head);
	else
		skb = NULL;
	spin_unlock_irq(&head->lock);

	if (!skb) {
		fpl = kzalloc(sizeof(*fpl), GFP_KERNEL);
		if (!fpl)
			return -ENOMEM;

		skb = alloc_skb(0, GFP_KERNEL);
		if (!skb) {
			kfree(fpl);
			return -ENOMEM;
		}

		fpl->user = get_uid(current_user());
		fpl->max = SCM_MAX_FD;
		fpl->count = 0;

		UNIXCB(skb).fp = fpl;
		skb->sk = sk;
		skb->destructor = unix_destruct_scm;
		refcount_add(skb->truesize, &sk->sk_wmem_alloc);
	}

	fpl = UNIXCB(skb).fp;
	fpl->fp[fpl->count++] = get_file(file);
	unix_inflight(fpl->user, file);
	skb_queue_head(head, skb);
	fput(file);
#endif
	return 0;
}

static void io_rsrc_file_put(struct io_ring_ctx *ctx, struct io_rsrc_put *prsrc)
{
	struct file *file = prsrc->file;
#if defined(CONFIG_UNIX)
	struct sock *sock = ctx->ring_sock->sk;
	struct sk_buff_head list, *head = &sock->sk_receive_queue;
	struct sk_buff *skb;
	int i;

	if (!io_file_need_scm(file)) {
		fput(file);
		return;
	}

	__skb_queue_head_init(&list);

	/*
	 * Find the skb that holds this file in its SCM_RIGHTS. When found,
	 * remove this entry and rearrange the file array.
	 */
	skb = skb_dequeue(head);
	while (skb) {
		struct scm_fp_list *fp;

		fp = UNIXCB(skb).fp;
		for (i = 0; i < fp->count; i++) {
			int left;

			if (fp->fp[i] != file)
				continue;

			unix_notinflight(fp->user, fp->fp[i]);
			left = fp->count - 1 - i;
			if (left) {
				memmove(&fp->fp[i], &fp->fp[i + 1],
						left * sizeof(struct file *));
			}
			fp->count--;
			if (!fp->count) {
				kfree_skb(skb);
				skb = NULL;
			} else {
				__skb_queue_tail(&list, skb);
			}
			fput(file);
			file = NULL;
			break;
		}

		if (!file)
			break;

		__skb_queue_tail(&list, skb);

		skb = skb_dequeue(head);
	}

	if (skb_peek(&list)) {
		spin_lock_irq(&head->lock);
		while ((skb = __skb_dequeue(&list)) != NULL)
			__skb_queue_tail(head, skb);
		spin_unlock_irq(&head->lock);
	}
#else
	fput(file);
#endif
}

static void __io_rsrc_put_work(struct io_rsrc_node *ref_node)
{
	struct io_rsrc_data *rsrc_data = ref_node->rsrc_data;
	struct io_ring_ctx *ctx = rsrc_data->ctx;
	struct io_rsrc_put *prsrc, *tmp;

	list_for_each_entry_safe(prsrc, tmp, &ref_node->rsrc_list, list) {
		list_del(&prsrc->list);

		if (prsrc->tag) {
			if (ctx->flags & IORING_SETUP_IOPOLL)
				mutex_lock(&ctx->uring_lock);

			spin_lock(&ctx->completion_lock);
			io_fill_cqe_aux(ctx, prsrc->tag, 0, 0);
			io_commit_cqring(ctx);
			spin_unlock(&ctx->completion_lock);
			io_cqring_ev_posted(ctx);

			if (ctx->flags & IORING_SETUP_IOPOLL)
				mutex_unlock(&ctx->uring_lock);
		}

		rsrc_data->do_put(ctx, prsrc);
		kfree(prsrc);
	}

	io_rsrc_node_destroy(ref_node);
	if (atomic_dec_and_test(&rsrc_data->refs))
		complete(&rsrc_data->done);
}

static void io_rsrc_put_work(struct work_struct *work)
{
	struct io_ring_ctx *ctx;
	struct llist_node *node;

	ctx = container_of(work, struct io_ring_ctx, rsrc_put_work.work);
	node = llist_del_all(&ctx->rsrc_put_llist);

	while (node) {
		struct io_rsrc_node *ref_node;
		struct llist_node *next = node->next;

		ref_node = llist_entry(node, struct io_rsrc_node, llist);
		__io_rsrc_put_work(ref_node);
		node = next;
	}
}

static int io_sqe_files_register(struct io_ring_ctx *ctx, void __user *arg,
				 unsigned nr_args, u64 __user *tags)
{
	__s32 __user *fds = (__s32 __user *) arg;
	struct file *file;
	int fd, ret;
	unsigned i;

	if (ctx->file_data)
		return -EBUSY;
	if (!nr_args)
		return -EINVAL;
	if (nr_args > IORING_MAX_FIXED_FILES)
		return -EMFILE;
	if (nr_args > rlimit(RLIMIT_NOFILE))
		return -EMFILE;
	ret = io_rsrc_node_switch_start(ctx);
	if (ret)
		return ret;
	ret = io_rsrc_data_alloc(ctx, io_rsrc_file_put, tags, nr_args,
				 &ctx->file_data);
	if (ret)
		return ret;

	if (!io_alloc_file_tables(&ctx->file_table, nr_args)) {
		io_rsrc_data_free(ctx->file_data);
		ctx->file_data = NULL;
		return -ENOMEM;
	}

	for (i = 0; i < nr_args; i++, ctx->nr_user_files++) {
		struct io_fixed_file *file_slot;

		if (fds && copy_from_user(&fd, &fds[i], sizeof(fd))) {
			ret = -EFAULT;
			goto fail;
		}
		/* allow sparse sets */
		if (!fds || fd == -1) {
			ret = -EINVAL;
			if (unlikely(*io_get_tag_slot(ctx->file_data, i)))
				goto fail;
			continue;
		}

		file = fget(fd);
		ret = -EBADF;
		if (unlikely(!file))
			goto fail;

		/*
		 * Don't allow io_uring instances to be registered. If UNIX
		 * isn't enabled, then this causes a reference cycle and this
		 * instance can never get freed. If UNIX is enabled we'll
		 * handle it just fine, but there's still no point in allowing
		 * a ring fd as it doesn't support regular read/write anyway.
		 */
		if (file->f_op == &io_uring_fops) {
			fput(file);
			goto fail;
		}
		ret = io_scm_file_account(ctx, file);
		if (ret) {
			fput(file);
			goto fail;
		}
		file_slot = io_fixed_file_slot(&ctx->file_table, i);
		io_fixed_file_set(file_slot, file);
		io_file_bitmap_set(&ctx->file_table, i);
	}

	io_rsrc_node_switch(ctx, NULL);
	return 0;
fail:
	__io_sqe_files_unregister(ctx);
	return ret;
}

static int io_queue_rsrc_removal(struct io_rsrc_data *data, unsigned idx,
				 struct io_rsrc_node *node, void *rsrc)
{
	u64 *tag_slot = io_get_tag_slot(data, idx);
	struct io_rsrc_put *prsrc;

	prsrc = kzalloc(sizeof(*prsrc), GFP_KERNEL);
	if (!prsrc)
		return -ENOMEM;

	prsrc->tag = *tag_slot;
	*tag_slot = 0;
	prsrc->rsrc = rsrc;
	list_add(&prsrc->list, &node->rsrc_list);
	return 0;
}

static int io_install_fixed_file(struct io_kiocb *req, struct file *file,
				 unsigned int issue_flags, u32 slot_index)
	__must_hold(&req->ctx->uring_lock)
{
	struct io_ring_ctx *ctx = req->ctx;
	bool needs_switch = false;
	struct io_fixed_file *file_slot;
	int ret;

	if (file->f_op == &io_uring_fops)
		return -EBADF;
	if (!ctx->file_data)
		return -ENXIO;
	if (slot_index >= ctx->nr_user_files)
		return -EINVAL;

	slot_index = array_index_nospec(slot_index, ctx->nr_user_files);
	file_slot = io_fixed_file_slot(&ctx->file_table, slot_index);

	if (file_slot->file_ptr) {
		struct file *old_file;

		ret = io_rsrc_node_switch_start(ctx);
		if (ret)
			goto err;

		old_file = (struct file *)(file_slot->file_ptr & FFS_MASK);
		ret = io_queue_rsrc_removal(ctx->file_data, slot_index,
					    ctx->rsrc_node, old_file);
		if (ret)
			goto err;
		file_slot->file_ptr = 0;
		io_file_bitmap_clear(&ctx->file_table, slot_index);
		needs_switch = true;
	}

	ret = io_scm_file_account(ctx, file);
	if (!ret) {
		*io_get_tag_slot(ctx->file_data, slot_index) = 0;
		io_fixed_file_set(file_slot, file);
		io_file_bitmap_set(&ctx->file_table, slot_index);
	}
err:
	if (needs_switch)
		io_rsrc_node_switch(ctx, ctx->file_data);
	if (ret)
		fput(file);
	return ret;
}

static int __io_close_fixed(struct io_kiocb *req, unsigned int issue_flags,
			    unsigned int offset)
{
	struct io_ring_ctx *ctx = req->ctx;
	struct io_fixed_file *file_slot;
	struct file *file;
	int ret;

	io_ring_submit_lock(ctx, issue_flags);
	ret = -ENXIO;
	if (unlikely(!ctx->file_data))
		goto out;
	ret = -EINVAL;
	if (offset >= ctx->nr_user_files)
		goto out;
	ret = io_rsrc_node_switch_start(ctx);
	if (ret)
		goto out;

	offset = array_index_nospec(offset, ctx->nr_user_files);
	file_slot = io_fixed_file_slot(&ctx->file_table, offset);
	ret = -EBADF;
	if (!file_slot->file_ptr)
		goto out;

	file = (struct file *)(file_slot->file_ptr & FFS_MASK);
	ret = io_queue_rsrc_removal(ctx->file_data, offset, ctx->rsrc_node, file);
	if (ret)
		goto out;

	file_slot->file_ptr = 0;
	io_file_bitmap_clear(&ctx->file_table, offset);
	io_rsrc_node_switch(ctx, ctx->file_data);
	ret = 0;
out:
	io_ring_submit_unlock(ctx, issue_flags);
	return ret;
}

static inline int io_close_fixed(struct io_kiocb *req, unsigned int issue_flags)
{
	return __io_close_fixed(req, issue_flags, req->close.file_slot - 1);
}

static int __io_sqe_files_update(struct io_ring_ctx *ctx,
				 struct io_uring_rsrc_update2 *up,
				 unsigned nr_args)
{
	u64 __user *tags = u64_to_user_ptr(up->tags);
	__s32 __user *fds = u64_to_user_ptr(up->data);
	struct io_rsrc_data *data = ctx->file_data;
	struct io_fixed_file *file_slot;
	struct file *file;
	int fd, i, err = 0;
	unsigned int done;
	bool needs_switch = false;

	if (!ctx->file_data)
		return -ENXIO;
	if (up->offset + nr_args > ctx->nr_user_files)
		return -EINVAL;

	for (done = 0; done < nr_args; done++) {
		u64 tag = 0;

		if ((tags && copy_from_user(&tag, &tags[done], sizeof(tag))) ||
		    copy_from_user(&fd, &fds[done], sizeof(fd))) {
			err = -EFAULT;
			break;
		}
		if ((fd == IORING_REGISTER_FILES_SKIP || fd == -1) && tag) {
			err = -EINVAL;
			break;
		}
		if (fd == IORING_REGISTER_FILES_SKIP)
			continue;

		i = array_index_nospec(up->offset + done, ctx->nr_user_files);
		file_slot = io_fixed_file_slot(&ctx->file_table, i);

		if (file_slot->file_ptr) {
			file = (struct file *)(file_slot->file_ptr & FFS_MASK);
			err = io_queue_rsrc_removal(data, i, ctx->rsrc_node, file);
			if (err)
				break;
			file_slot->file_ptr = 0;
			io_file_bitmap_clear(&ctx->file_table, i);
			needs_switch = true;
		}
		if (fd != -1) {
			file = fget(fd);
			if (!file) {
				err = -EBADF;
				break;
			}
			/*
			 * Don't allow io_uring instances to be registered. If
			 * UNIX isn't enabled, then this causes a reference
			 * cycle and this instance can never get freed. If UNIX
			 * is enabled we'll handle it just fine, but there's
			 * still no point in allowing a ring fd as it doesn't
			 * support regular read/write anyway.
			 */
			if (file->f_op == &io_uring_fops) {
				fput(file);
				err = -EBADF;
				break;
			}
			err = io_scm_file_account(ctx, file);
			if (err) {
				fput(file);
				break;
			}
			*io_get_tag_slot(data, i) = tag;
			io_fixed_file_set(file_slot, file);
			io_file_bitmap_set(&ctx->file_table, i);
		}
	}

	if (needs_switch)
		io_rsrc_node_switch(ctx, data);
	return done ? done : err;
}

static struct io_wq *io_init_wq_offload(struct io_ring_ctx *ctx,
					struct task_struct *task)
{
	struct io_wq_hash *hash;
	struct io_wq_data data;
	unsigned int concurrency;

	mutex_lock(&ctx->uring_lock);
	hash = ctx->hash_map;
	if (!hash) {
		hash = kzalloc(sizeof(*hash), GFP_KERNEL);
		if (!hash) {
			mutex_unlock(&ctx->uring_lock);
			return ERR_PTR(-ENOMEM);
		}
		refcount_set(&hash->refs, 1);
		init_waitqueue_head(&hash->wait);
		ctx->hash_map = hash;
	}
	mutex_unlock(&ctx->uring_lock);

	data.hash = hash;
	data.task = task;
	data.free_work = io_wq_free_work;
	data.do_work = io_wq_submit_work;

	/* Do QD, or 4 * CPUS, whatever is smallest */
	concurrency = min(ctx->sq_entries, 4 * num_online_cpus());

	return io_wq_create(concurrency, &data);
}

static __cold int io_uring_alloc_task_context(struct task_struct *task,
					      struct io_ring_ctx *ctx)
{
	struct io_uring_task *tctx;
	int ret;

	tctx = kzalloc(sizeof(*tctx), GFP_KERNEL);
	if (unlikely(!tctx))
		return -ENOMEM;

	tctx->registered_rings = kcalloc(IO_RINGFD_REG_MAX,
					 sizeof(struct file *), GFP_KERNEL);
	if (unlikely(!tctx->registered_rings)) {
		kfree(tctx);
		return -ENOMEM;
	}

	ret = percpu_counter_init(&tctx->inflight, 0, GFP_KERNEL);
	if (unlikely(ret)) {
		kfree(tctx->registered_rings);
		kfree(tctx);
		return ret;
	}

	tctx->io_wq = io_init_wq_offload(ctx, task);
	if (IS_ERR(tctx->io_wq)) {
		ret = PTR_ERR(tctx->io_wq);
		percpu_counter_destroy(&tctx->inflight);
		kfree(tctx->registered_rings);
		kfree(tctx);
		return ret;
	}

	xa_init(&tctx->xa);
	init_waitqueue_head(&tctx->wait);
	atomic_set(&tctx->in_idle, 0);
	atomic_set(&tctx->inflight_tracked, 0);
	task->io_uring = tctx;
	spin_lock_init(&tctx->task_lock);
	INIT_WQ_LIST(&tctx->task_list);
	INIT_WQ_LIST(&tctx->prio_task_list);
	init_task_work(&tctx->task_work, tctx_task_work);
	return 0;
}

void __io_uring_free(struct task_struct *tsk)
{
	struct io_uring_task *tctx = tsk->io_uring;

	WARN_ON_ONCE(!xa_empty(&tctx->xa));
	WARN_ON_ONCE(tctx->io_wq);
	WARN_ON_ONCE(tctx->cached_refs);

	kfree(tctx->registered_rings);
	percpu_counter_destroy(&tctx->inflight);
	kfree(tctx);
	tsk->io_uring = NULL;
}

static __cold int io_sq_offload_create(struct io_ring_ctx *ctx,
				       struct io_uring_params *p)
{
	int ret;

	/* Retain compatibility with failing for an invalid attach attempt */
	if ((ctx->flags & (IORING_SETUP_ATTACH_WQ | IORING_SETUP_SQPOLL)) ==
				IORING_SETUP_ATTACH_WQ) {
		struct fd f;

		f = fdget(p->wq_fd);
		if (!f.file)
			return -ENXIO;
		if (f.file->f_op != &io_uring_fops) {
			fdput(f);
			return -EINVAL;
		}
		fdput(f);
	}
	if (ctx->flags & IORING_SETUP_SQPOLL) {
		struct task_struct *tsk;
		struct io_sq_data *sqd;
		bool attached;

		ret = security_uring_sqpoll();
		if (ret)
			return ret;

		sqd = io_get_sq_data(p, &attached);
		if (IS_ERR(sqd)) {
			ret = PTR_ERR(sqd);
			goto err;
		}

		ctx->sq_creds = get_current_cred();
		ctx->sq_data = sqd;
		ctx->sq_thread_idle = msecs_to_jiffies(p->sq_thread_idle);
		if (!ctx->sq_thread_idle)
			ctx->sq_thread_idle = HZ;

		io_sq_thread_park(sqd);
		list_add(&ctx->sqd_list, &sqd->ctx_list);
		io_sqd_update_thread_idle(sqd);
		/* don't attach to a dying SQPOLL thread, would be racy */
		ret = (attached && !sqd->thread) ? -ENXIO : 0;
		io_sq_thread_unpark(sqd);

		if (ret < 0)
			goto err;
		if (attached)
			return 0;

		if (p->flags & IORING_SETUP_SQ_AFF) {
			int cpu = p->sq_thread_cpu;

			ret = -EINVAL;
			if (cpu >= nr_cpu_ids || !cpu_online(cpu))
				goto err_sqpoll;
			sqd->sq_cpu = cpu;
		} else {
			sqd->sq_cpu = -1;
		}

		sqd->task_pid = current->pid;
		sqd->task_tgid = current->tgid;
		tsk = create_io_thread(io_sq_thread, sqd, NUMA_NO_NODE);
		if (IS_ERR(tsk)) {
			ret = PTR_ERR(tsk);
			goto err_sqpoll;
		}

		sqd->thread = tsk;
		ret = io_uring_alloc_task_context(tsk, ctx);
		wake_up_new_task(tsk);
		if (ret)
			goto err;
	} else if (p->flags & IORING_SETUP_SQ_AFF) {
		/* Can't have SQ_AFF without SQPOLL */
		ret = -EINVAL;
		goto err;
	}

	return 0;
err_sqpoll:
	complete(&ctx->sq_data->exited);
err:
	io_sq_thread_finish(ctx);
	return ret;
}

static inline void __io_unaccount_mem(struct user_struct *user,
				      unsigned long nr_pages)
{
	atomic_long_sub(nr_pages, &user->locked_vm);
}

static inline int __io_account_mem(struct user_struct *user,
				   unsigned long nr_pages)
{
	unsigned long page_limit, cur_pages, new_pages;

	/* Don't allow more pages than we can safely lock */
	page_limit = rlimit(RLIMIT_MEMLOCK) >> PAGE_SHIFT;

	do {
		cur_pages = atomic_long_read(&user->locked_vm);
		new_pages = cur_pages + nr_pages;
		if (new_pages > page_limit)
			return -ENOMEM;
	} while (atomic_long_cmpxchg(&user->locked_vm, cur_pages,
					new_pages) != cur_pages);

	return 0;
}

static void io_unaccount_mem(struct io_ring_ctx *ctx, unsigned long nr_pages)
{
	if (ctx->user)
		__io_unaccount_mem(ctx->user, nr_pages);

	if (ctx->mm_account)
		atomic64_sub(nr_pages, &ctx->mm_account->pinned_vm);
}

static int io_account_mem(struct io_ring_ctx *ctx, unsigned long nr_pages)
{
	int ret;

	if (ctx->user) {
		ret = __io_account_mem(ctx->user, nr_pages);
		if (ret)
			return ret;
	}

	if (ctx->mm_account)
		atomic64_add(nr_pages, &ctx->mm_account->pinned_vm);

	return 0;
}

static void io_mem_free(void *ptr)
{
	struct page *page;

	if (!ptr)
		return;

	page = virt_to_head_page(ptr);
	if (put_page_testzero(page))
		free_compound_page(page);
}

static void *io_mem_alloc(size_t size)
{
	gfp_t gfp = GFP_KERNEL_ACCOUNT | __GFP_ZERO | __GFP_NOWARN | __GFP_COMP;

	return (void *) __get_free_pages(gfp, get_order(size));
}

static unsigned long rings_size(struct io_ring_ctx *ctx, unsigned int sq_entries,
				unsigned int cq_entries, size_t *sq_offset)
{
	struct io_rings *rings;
	size_t off, sq_array_size;

	off = struct_size(rings, cqes, cq_entries);
	if (off == SIZE_MAX)
		return SIZE_MAX;
	if (ctx->flags & IORING_SETUP_CQE32) {
		if (check_shl_overflow(off, 1, &off))
			return SIZE_MAX;
	}

#ifdef CONFIG_SMP
	off = ALIGN(off, SMP_CACHE_BYTES);
	if (off == 0)
		return SIZE_MAX;
#endif

	if (sq_offset)
		*sq_offset = off;

	sq_array_size = array_size(sizeof(u32), sq_entries);
	if (sq_array_size == SIZE_MAX)
		return SIZE_MAX;

	if (check_add_overflow(off, sq_array_size, &off))
		return SIZE_MAX;

	return off;
}

static void io_buffer_unmap(struct io_ring_ctx *ctx, struct io_mapped_ubuf **slot)
{
	struct io_mapped_ubuf *imu = *slot;
	unsigned int i;

	if (imu != ctx->dummy_ubuf) {
		for (i = 0; i < imu->nr_bvecs; i++)
			unpin_user_page(imu->bvec[i].bv_page);
		if (imu->acct_pages)
			io_unaccount_mem(ctx, imu->acct_pages);
		kvfree(imu);
	}
	*slot = NULL;
}

static void io_rsrc_buf_put(struct io_ring_ctx *ctx, struct io_rsrc_put *prsrc)
{
	io_buffer_unmap(ctx, &prsrc->buf);
	prsrc->buf = NULL;
}

static void __io_sqe_buffers_unregister(struct io_ring_ctx *ctx)
{
	unsigned int i;

	for (i = 0; i < ctx->nr_user_bufs; i++)
		io_buffer_unmap(ctx, &ctx->user_bufs[i]);
	kfree(ctx->user_bufs);
	io_rsrc_data_free(ctx->buf_data);
	ctx->user_bufs = NULL;
	ctx->buf_data = NULL;
	ctx->nr_user_bufs = 0;
}

static int io_sqe_buffers_unregister(struct io_ring_ctx *ctx)
{
	int ret;

	if (!ctx->buf_data)
		return -ENXIO;

	ret = io_rsrc_ref_quiesce(ctx->buf_data, ctx);
	if (!ret)
		__io_sqe_buffers_unregister(ctx);
	return ret;
}

static int io_copy_iov(struct io_ring_ctx *ctx, struct iovec *dst,
		       void __user *arg, unsigned index)
{
	struct iovec __user *src;

#ifdef CONFIG_COMPAT
	if (ctx->compat) {
		struct compat_iovec __user *ciovs;
		struct compat_iovec ciov;

		ciovs = (struct compat_iovec __user *) arg;
		if (copy_from_user(&ciov, &ciovs[index], sizeof(ciov)))
			return -EFAULT;

		dst->iov_base = u64_to_user_ptr((u64)ciov.iov_base);
		dst->iov_len = ciov.iov_len;
		return 0;
	}
#endif
	src = (struct iovec __user *) arg;
	if (copy_from_user(dst, &src[index], sizeof(*dst)))
		return -EFAULT;
	return 0;
}

/*
 * Not super efficient, but this is just a registration time. And we do cache
 * the last compound head, so generally we'll only do a full search if we don't
 * match that one.
 *
 * We check if the given compound head page has already been accounted, to
 * avoid double accounting it. This allows us to account the full size of the
 * page, not just the constituent pages of a huge page.
 */
static bool headpage_already_acct(struct io_ring_ctx *ctx, struct page **pages,
				  int nr_pages, struct page *hpage)
{
	int i, j;

	/* check current page array */
	for (i = 0; i < nr_pages; i++) {
		if (!PageCompound(pages[i]))
			continue;
		if (compound_head(pages[i]) == hpage)
			return true;
	}

	/* check previously registered pages */
	for (i = 0; i < ctx->nr_user_bufs; i++) {
		struct io_mapped_ubuf *imu = ctx->user_bufs[i];

		for (j = 0; j < imu->nr_bvecs; j++) {
			if (!PageCompound(imu->bvec[j].bv_page))
				continue;
			if (compound_head(imu->bvec[j].bv_page) == hpage)
				return true;
		}
	}

	return false;
}

static int io_buffer_account_pin(struct io_ring_ctx *ctx, struct page **pages,
				 int nr_pages, struct io_mapped_ubuf *imu,
				 struct page **last_hpage)
{
	int i, ret;

	imu->acct_pages = 0;
	for (i = 0; i < nr_pages; i++) {
		if (!PageCompound(pages[i])) {
			imu->acct_pages++;
		} else {
			struct page *hpage;

			hpage = compound_head(pages[i]);
			if (hpage == *last_hpage)
				continue;
			*last_hpage = hpage;
			if (headpage_already_acct(ctx, pages, i, hpage))
				continue;
			imu->acct_pages += page_size(hpage) >> PAGE_SHIFT;
		}
	}

	if (!imu->acct_pages)
		return 0;

	ret = io_account_mem(ctx, imu->acct_pages);
	if (ret)
		imu->acct_pages = 0;
	return ret;
}

static struct page **io_pin_pages(unsigned long ubuf, unsigned long len,
				  int *npages)
{
	unsigned long start, end, nr_pages;
	struct vm_area_struct **vmas = NULL;
	struct page **pages = NULL;
	int i, pret, ret = -ENOMEM;

	end = (ubuf + len + PAGE_SIZE - 1) >> PAGE_SHIFT;
	start = ubuf >> PAGE_SHIFT;
	nr_pages = end - start;

	pages = kvmalloc_array(nr_pages, sizeof(struct page *), GFP_KERNEL);
	if (!pages)
		goto done;

	vmas = kvmalloc_array(nr_pages, sizeof(struct vm_area_struct *),
			      GFP_KERNEL);
	if (!vmas)
		goto done;

	ret = 0;
	mmap_read_lock(current->mm);
	pret = pin_user_pages(ubuf, nr_pages, FOLL_WRITE | FOLL_LONGTERM,
			      pages, vmas);
	if (pret == nr_pages) {
		/* don't support file backed memory */
		for (i = 0; i < nr_pages; i++) {
			struct vm_area_struct *vma = vmas[i];

			if (vma_is_shmem(vma))
				continue;
			if (vma->vm_file &&
			    !is_file_hugepages(vma->vm_file)) {
				ret = -EOPNOTSUPP;
				break;
			}
		}
		*npages = nr_pages;
	} else {
		ret = pret < 0 ? pret : -EFAULT;
	}
	mmap_read_unlock(current->mm);
	if (ret) {
		/*
		 * if we did partial map, or found file backed vmas,
		 * release any pages we did get
		 */
		if (pret > 0)
			unpin_user_pages(pages, pret);
		goto done;
	}
	ret = 0;
done:
	kvfree(vmas);
	if (ret < 0) {
		kvfree(pages);
		pages = ERR_PTR(ret);
	}
	return pages;
}

static int io_sqe_buffer_register(struct io_ring_ctx *ctx, struct iovec *iov,
				  struct io_mapped_ubuf **pimu,
				  struct page **last_hpage)
{
	struct io_mapped_ubuf *imu = NULL;
	struct page **pages = NULL;
	unsigned long off;
	size_t size;
	int ret, nr_pages, i;

	if (!iov->iov_base) {
		*pimu = ctx->dummy_ubuf;
		return 0;
	}

	*pimu = NULL;
	ret = -ENOMEM;

	pages = io_pin_pages((unsigned long) iov->iov_base, iov->iov_len,
				&nr_pages);
	if (IS_ERR(pages)) {
		ret = PTR_ERR(pages);
		pages = NULL;
		goto done;
	}

	imu = kvmalloc(struct_size(imu, bvec, nr_pages), GFP_KERNEL);
	if (!imu)
		goto done;

	ret = io_buffer_account_pin(ctx, pages, nr_pages, imu, last_hpage);
	if (ret) {
		unpin_user_pages(pages, nr_pages);
		goto done;
	}

	off = (unsigned long) iov->iov_base & ~PAGE_MASK;
	size = iov->iov_len;
	for (i = 0; i < nr_pages; i++) {
		size_t vec_len;

		vec_len = min_t(size_t, size, PAGE_SIZE - off);
		imu->bvec[i].bv_page = pages[i];
		imu->bvec[i].bv_len = vec_len;
		imu->bvec[i].bv_offset = off;
		off = 0;
		size -= vec_len;
	}
	/* store original address for later verification */
	imu->ubuf = (unsigned long) iov->iov_base;
	imu->ubuf_end = imu->ubuf + iov->iov_len;
	imu->nr_bvecs = nr_pages;
	*pimu = imu;
	ret = 0;
done:
	if (ret)
		kvfree(imu);
	kvfree(pages);
	return ret;
}

static int io_buffers_map_alloc(struct io_ring_ctx *ctx, unsigned int nr_args)
{
	ctx->user_bufs = kcalloc(nr_args, sizeof(*ctx->user_bufs), GFP_KERNEL);
	return ctx->user_bufs ? 0 : -ENOMEM;
}

static int io_buffer_validate(struct iovec *iov)
{
	unsigned long tmp, acct_len = iov->iov_len + (PAGE_SIZE - 1);

	/*
	 * Don't impose further limits on the size and buffer
	 * constraints here, we'll -EINVAL later when IO is
	 * submitted if they are wrong.
	 */
	if (!iov->iov_base)
		return iov->iov_len ? -EFAULT : 0;
	if (!iov->iov_len)
		return -EFAULT;

	/* arbitrary limit, but we need something */
	if (iov->iov_len > SZ_1G)
		return -EFAULT;

	if (check_add_overflow((unsigned long)iov->iov_base, acct_len, &tmp))
		return -EOVERFLOW;

	return 0;
}

static int io_sqe_buffers_register(struct io_ring_ctx *ctx, void __user *arg,
				   unsigned int nr_args, u64 __user *tags)
{
	struct page *last_hpage = NULL;
	struct io_rsrc_data *data;
	int i, ret;
	struct iovec iov;

	if (ctx->user_bufs)
		return -EBUSY;
	if (!nr_args || nr_args > IORING_MAX_REG_BUFFERS)
		return -EINVAL;
	ret = io_rsrc_node_switch_start(ctx);
	if (ret)
		return ret;
	ret = io_rsrc_data_alloc(ctx, io_rsrc_buf_put, tags, nr_args, &data);
	if (ret)
		return ret;
	ret = io_buffers_map_alloc(ctx, nr_args);
	if (ret) {
		io_rsrc_data_free(data);
		return ret;
	}

	for (i = 0; i < nr_args; i++, ctx->nr_user_bufs++) {
		if (arg) {
			ret = io_copy_iov(ctx, &iov, arg, i);
			if (ret)
				break;
			ret = io_buffer_validate(&iov);
			if (ret)
				break;
		} else {
			memset(&iov, 0, sizeof(iov));
		}

		if (!iov.iov_base && *io_get_tag_slot(data, i)) {
			ret = -EINVAL;
			break;
		}

		ret = io_sqe_buffer_register(ctx, &iov, &ctx->user_bufs[i],
					     &last_hpage);
		if (ret)
			break;
	}

	WARN_ON_ONCE(ctx->buf_data);

	ctx->buf_data = data;
	if (ret)
		__io_sqe_buffers_unregister(ctx);
	else
		io_rsrc_node_switch(ctx, NULL);
	return ret;
}

static int __io_sqe_buffers_update(struct io_ring_ctx *ctx,
				   struct io_uring_rsrc_update2 *up,
				   unsigned int nr_args)
{
	u64 __user *tags = u64_to_user_ptr(up->tags);
	struct iovec iov, __user *iovs = u64_to_user_ptr(up->data);
	struct page *last_hpage = NULL;
	bool needs_switch = false;
	__u32 done;
	int i, err;

	if (!ctx->buf_data)
		return -ENXIO;
	if (up->offset + nr_args > ctx->nr_user_bufs)
		return -EINVAL;

	for (done = 0; done < nr_args; done++) {
		struct io_mapped_ubuf *imu;
		int offset = up->offset + done;
		u64 tag = 0;

		err = io_copy_iov(ctx, &iov, iovs, done);
		if (err)
			break;
		if (tags && copy_from_user(&tag, &tags[done], sizeof(tag))) {
			err = -EFAULT;
			break;
		}
		err = io_buffer_validate(&iov);
		if (err)
			break;
		if (!iov.iov_base && tag) {
			err = -EINVAL;
			break;
		}
		err = io_sqe_buffer_register(ctx, &iov, &imu, &last_hpage);
		if (err)
			break;

		i = array_index_nospec(offset, ctx->nr_user_bufs);
		if (ctx->user_bufs[i] != ctx->dummy_ubuf) {
			err = io_queue_rsrc_removal(ctx->buf_data, i,
						    ctx->rsrc_node, ctx->user_bufs[i]);
			if (unlikely(err)) {
				io_buffer_unmap(ctx, &imu);
				break;
			}
			ctx->user_bufs[i] = NULL;
			needs_switch = true;
		}

		ctx->user_bufs[i] = imu;
		*io_get_tag_slot(ctx->buf_data, offset) = tag;
	}

	if (needs_switch)
		io_rsrc_node_switch(ctx, ctx->buf_data);
	return done ? done : err;
}

static int io_eventfd_register(struct io_ring_ctx *ctx, void __user *arg,
			       unsigned int eventfd_async)
{
	struct io_ev_fd *ev_fd;
	__s32 __user *fds = arg;
	int fd;

	ev_fd = rcu_dereference_protected(ctx->io_ev_fd,
					lockdep_is_held(&ctx->uring_lock));
	if (ev_fd)
		return -EBUSY;

	if (copy_from_user(&fd, fds, sizeof(*fds)))
		return -EFAULT;

	ev_fd = kmalloc(sizeof(*ev_fd), GFP_KERNEL);
	if (!ev_fd)
		return -ENOMEM;

	ev_fd->cq_ev_fd = eventfd_ctx_fdget(fd);
	if (IS_ERR(ev_fd->cq_ev_fd)) {
		int ret = PTR_ERR(ev_fd->cq_ev_fd);
		kfree(ev_fd);
		return ret;
	}
	ev_fd->eventfd_async = eventfd_async;
	ctx->has_evfd = true;
	rcu_assign_pointer(ctx->io_ev_fd, ev_fd);
	return 0;
}

static void io_eventfd_put(struct rcu_head *rcu)
{
	struct io_ev_fd *ev_fd = container_of(rcu, struct io_ev_fd, rcu);

	eventfd_ctx_put(ev_fd->cq_ev_fd);
	kfree(ev_fd);
}

static int io_eventfd_unregister(struct io_ring_ctx *ctx)
{
	struct io_ev_fd *ev_fd;

	ev_fd = rcu_dereference_protected(ctx->io_ev_fd,
					lockdep_is_held(&ctx->uring_lock));
	if (ev_fd) {
		ctx->has_evfd = false;
		rcu_assign_pointer(ctx->io_ev_fd, NULL);
		call_rcu(&ev_fd->rcu, io_eventfd_put);
		return 0;
	}

	return -ENXIO;
}

static void io_destroy_buffers(struct io_ring_ctx *ctx)
{
	struct io_buffer_list *bl;
	unsigned long index;
	int i;

	for (i = 0; i < BGID_ARRAY; i++) {
		if (!ctx->io_bl)
			break;
		__io_remove_buffers(ctx, &ctx->io_bl[i], -1U);
	}

	xa_for_each(&ctx->io_bl_xa, index, bl) {
		xa_erase(&ctx->io_bl_xa, bl->bgid);
		__io_remove_buffers(ctx, bl, -1U);
		kfree(bl);
	}

	while (!list_empty(&ctx->io_buffers_pages)) {
		struct page *page;

		page = list_first_entry(&ctx->io_buffers_pages, struct page, lru);
		list_del_init(&page->lru);
		__free_page(page);
	}
}

static void io_req_caches_free(struct io_ring_ctx *ctx)
{
	struct io_submit_state *state = &ctx->submit_state;
	int nr = 0;

	mutex_lock(&ctx->uring_lock);
	io_flush_cached_locked_reqs(ctx, state);

	while (!io_req_cache_empty(ctx)) {
		struct io_wq_work_node *node;
		struct io_kiocb *req;

		node = wq_stack_extract(&state->free_list);
		req = container_of(node, struct io_kiocb, comp_list);
		kmem_cache_free(req_cachep, req);
		nr++;
	}
	if (nr)
		percpu_ref_put_many(&ctx->refs, nr);
	mutex_unlock(&ctx->uring_lock);
}

static void io_wait_rsrc_data(struct io_rsrc_data *data)
{
	if (data && !atomic_dec_and_test(&data->refs))
		wait_for_completion(&data->done);
}

static void io_flush_apoll_cache(struct io_ring_ctx *ctx)
{
	struct async_poll *apoll;

	while (!list_empty(&ctx->apoll_cache)) {
		apoll = list_first_entry(&ctx->apoll_cache, struct async_poll,
						poll.wait.entry);
		list_del(&apoll->poll.wait.entry);
		kfree(apoll);
	}
}

static __cold void io_ring_ctx_free(struct io_ring_ctx *ctx)
{
	io_sq_thread_finish(ctx);

	if (ctx->mm_account) {
		mmdrop(ctx->mm_account);
		ctx->mm_account = NULL;
	}

	io_rsrc_refs_drop(ctx);
	/* __io_rsrc_put_work() may need uring_lock to progress, wait w/o it */
	io_wait_rsrc_data(ctx->buf_data);
	io_wait_rsrc_data(ctx->file_data);

	mutex_lock(&ctx->uring_lock);
	if (ctx->buf_data)
		__io_sqe_buffers_unregister(ctx);
	if (ctx->file_data)
		__io_sqe_files_unregister(ctx);
	if (ctx->rings)
		__io_cqring_overflow_flush(ctx, true);
	io_eventfd_unregister(ctx);
	io_flush_apoll_cache(ctx);
	mutex_unlock(&ctx->uring_lock);
	io_destroy_buffers(ctx);
	if (ctx->sq_creds)
		put_cred(ctx->sq_creds);

	/* there are no registered resources left, nobody uses it */
	if (ctx->rsrc_node)
		io_rsrc_node_destroy(ctx->rsrc_node);
	if (ctx->rsrc_backup_node)
		io_rsrc_node_destroy(ctx->rsrc_backup_node);
	flush_delayed_work(&ctx->rsrc_put_work);
	flush_delayed_work(&ctx->fallback_work);

	WARN_ON_ONCE(!list_empty(&ctx->rsrc_ref_list));
	WARN_ON_ONCE(!llist_empty(&ctx->rsrc_put_llist));

#if defined(CONFIG_UNIX)
	if (ctx->ring_sock) {
		ctx->ring_sock->file = NULL; /* so that iput() is called */
		sock_release(ctx->ring_sock);
	}
#endif
	WARN_ON_ONCE(!list_empty(&ctx->ltimeout_list));

	io_mem_free(ctx->rings);
	io_mem_free(ctx->sq_sqes);

	percpu_ref_exit(&ctx->refs);
	free_uid(ctx->user);
	io_req_caches_free(ctx);
	if (ctx->hash_map)
		io_wq_put_hash(ctx->hash_map);
	kfree(ctx->cancel_hash);
	kfree(ctx->dummy_ubuf);
	kfree(ctx->io_bl);
	xa_destroy(&ctx->io_bl_xa);
	kfree(ctx);
}

static __poll_t io_uring_poll(struct file *file, poll_table *wait)
{
	struct io_ring_ctx *ctx = file->private_data;
	__poll_t mask = 0;

	poll_wait(file, &ctx->cq_wait, wait);
	/*
	 * synchronizes with barrier from wq_has_sleeper call in
	 * io_commit_cqring
	 */
	smp_rmb();
	if (!io_sqring_full(ctx))
		mask |= EPOLLOUT | EPOLLWRNORM;

	/*
	 * Don't flush cqring overflow list here, just do a simple check.
	 * Otherwise there could possible be ABBA deadlock:
	 *      CPU0                    CPU1
	 *      ----                    ----
	 * lock(&ctx->uring_lock);
	 *                              lock(&ep->mtx);
	 *                              lock(&ctx->uring_lock);
	 * lock(&ep->mtx);
	 *
	 * Users may get EPOLLIN meanwhile seeing nothing in cqring, this
	 * pushs them to do the flush.
	 */
	if (io_cqring_events(ctx) ||
	    test_bit(IO_CHECK_CQ_OVERFLOW_BIT, &ctx->check_cq))
		mask |= EPOLLIN | EPOLLRDNORM;

	return mask;
}

static int io_unregister_personality(struct io_ring_ctx *ctx, unsigned id)
{
	const struct cred *creds;

	creds = xa_erase(&ctx->personalities, id);
	if (creds) {
		put_cred(creds);
		return 0;
	}

	return -EINVAL;
}

struct io_tctx_exit {
	struct callback_head		task_work;
	struct completion		completion;
	struct io_ring_ctx		*ctx;
};

static __cold void io_tctx_exit_cb(struct callback_head *cb)
{
	struct io_uring_task *tctx = current->io_uring;
	struct io_tctx_exit *work;

	work = container_of(cb, struct io_tctx_exit, task_work);
	/*
	 * When @in_idle, we're in cancellation and it's racy to remove the
	 * node. It'll be removed by the end of cancellation, just ignore it.
	 */
	if (!atomic_read(&tctx->in_idle))
		io_uring_del_tctx_node((unsigned long)work->ctx);
	complete(&work->completion);
}

static __cold bool io_cancel_ctx_cb(struct io_wq_work *work, void *data)
{
	struct io_kiocb *req = container_of(work, struct io_kiocb, work);

	return req->ctx == data;
}

static __cold void io_ring_exit_work(struct work_struct *work)
{
	struct io_ring_ctx *ctx = container_of(work, struct io_ring_ctx, exit_work);
	unsigned long timeout = jiffies + HZ * 60 * 5;
	unsigned long interval = HZ / 20;
	struct io_tctx_exit exit;
	struct io_tctx_node *node;
	int ret;

	/*
	 * If we're doing polled IO and end up having requests being
	 * submitted async (out-of-line), then completions can come in while
	 * we're waiting for refs to drop. We need to reap these manually,
	 * as nobody else will be looking for them.
	 */
	do {
		io_uring_try_cancel_requests(ctx, NULL, true);
		if (ctx->sq_data) {
			struct io_sq_data *sqd = ctx->sq_data;
			struct task_struct *tsk;

			io_sq_thread_park(sqd);
			tsk = sqd->thread;
			if (tsk && tsk->io_uring && tsk->io_uring->io_wq)
				io_wq_cancel_cb(tsk->io_uring->io_wq,
						io_cancel_ctx_cb, ctx, true);
			io_sq_thread_unpark(sqd);
		}

		io_req_caches_free(ctx);

		if (WARN_ON_ONCE(time_after(jiffies, timeout))) {
			/* there is little hope left, don't run it too often */
			interval = HZ * 60;
		}
	} while (!wait_for_completion_timeout(&ctx->ref_comp, interval));

	init_completion(&exit.completion);
	init_task_work(&exit.task_work, io_tctx_exit_cb);
	exit.ctx = ctx;
	/*
	 * Some may use context even when all refs and requests have been put,
	 * and they are free to do so while still holding uring_lock or
	 * completion_lock, see io_req_task_submit(). Apart from other work,
	 * this lock/unlock section also waits them to finish.
	 */
	mutex_lock(&ctx->uring_lock);
	while (!list_empty(&ctx->tctx_list)) {
		WARN_ON_ONCE(time_after(jiffies, timeout));

		node = list_first_entry(&ctx->tctx_list, struct io_tctx_node,
					ctx_node);
		/* don't spin on a single task if cancellation failed */
		list_rotate_left(&ctx->tctx_list);
		ret = task_work_add(node->task, &exit.task_work, TWA_SIGNAL);
		if (WARN_ON_ONCE(ret))
			continue;

		mutex_unlock(&ctx->uring_lock);
		wait_for_completion(&exit.completion);
		mutex_lock(&ctx->uring_lock);
	}
	mutex_unlock(&ctx->uring_lock);
	spin_lock(&ctx->completion_lock);
	spin_unlock(&ctx->completion_lock);

	io_ring_ctx_free(ctx);
}

/* Returns true if we found and killed one or more timeouts */
static __cold bool io_kill_timeouts(struct io_ring_ctx *ctx,
				    struct task_struct *tsk, bool cancel_all)
{
	struct io_kiocb *req, *tmp;
	int canceled = 0;

	spin_lock(&ctx->completion_lock);
	spin_lock_irq(&ctx->timeout_lock);
	list_for_each_entry_safe(req, tmp, &ctx->timeout_list, timeout.list) {
		if (io_match_task(req, tsk, cancel_all)) {
			io_kill_timeout(req, -ECANCELED);
			canceled++;
		}
	}
	spin_unlock_irq(&ctx->timeout_lock);
	io_commit_cqring(ctx);
	spin_unlock(&ctx->completion_lock);
	if (canceled != 0)
		io_cqring_ev_posted(ctx);
	return canceled != 0;
}

static __cold void io_ring_ctx_wait_and_kill(struct io_ring_ctx *ctx)
{
	unsigned long index;
	struct creds *creds;

	mutex_lock(&ctx->uring_lock);
	percpu_ref_kill(&ctx->refs);
	if (ctx->rings)
		__io_cqring_overflow_flush(ctx, true);
	xa_for_each(&ctx->personalities, index, creds)
		io_unregister_personality(ctx, index);
	mutex_unlock(&ctx->uring_lock);

	/* failed during ring init, it couldn't have issued any requests */
	if (ctx->rings) {
		io_kill_timeouts(ctx, NULL, true);
		io_poll_remove_all(ctx, NULL, true);
		/* if we failed setting up the ctx, we might not have any rings */
		io_iopoll_try_reap_events(ctx);
	}

	INIT_WORK(&ctx->exit_work, io_ring_exit_work);
	/*
	 * Use system_unbound_wq to avoid spawning tons of event kworkers
	 * if we're exiting a ton of rings at the same time. It just adds
	 * noise and overhead, there's no discernable change in runtime
	 * over using system_wq.
	 */
	queue_work(system_unbound_wq, &ctx->exit_work);
}

static int io_uring_release(struct inode *inode, struct file *file)
{
	struct io_ring_ctx *ctx = file->private_data;

	file->private_data = NULL;
	io_ring_ctx_wait_and_kill(ctx);
	return 0;
}

struct io_task_cancel {
	struct task_struct *task;
	bool all;
};

static bool io_cancel_task_cb(struct io_wq_work *work, void *data)
{
	struct io_kiocb *req = container_of(work, struct io_kiocb, work);
	struct io_task_cancel *cancel = data;

	return io_match_task_safe(req, cancel->task, cancel->all);
}

static __cold bool io_cancel_defer_files(struct io_ring_ctx *ctx,
					 struct task_struct *task,
					 bool cancel_all)
{
	struct io_defer_entry *de;
	LIST_HEAD(list);

	spin_lock(&ctx->completion_lock);
	list_for_each_entry_reverse(de, &ctx->defer_list, list) {
		if (io_match_task_safe(de->req, task, cancel_all)) {
			list_cut_position(&list, &ctx->defer_list, &de->list);
			break;
		}
	}
	spin_unlock(&ctx->completion_lock);
	if (list_empty(&list))
		return false;

	while (!list_empty(&list)) {
		de = list_first_entry(&list, struct io_defer_entry, list);
		list_del_init(&de->list);
		io_req_complete_failed(de->req, -ECANCELED);
		kfree(de);
	}
	return true;
}

static __cold bool io_uring_try_cancel_iowq(struct io_ring_ctx *ctx)
{
	struct io_tctx_node *node;
	enum io_wq_cancel cret;
	bool ret = false;

	mutex_lock(&ctx->uring_lock);
	list_for_each_entry(node, &ctx->tctx_list, ctx_node) {
		struct io_uring_task *tctx = node->task->io_uring;

		/*
		 * io_wq will stay alive while we hold uring_lock, because it's
		 * killed after ctx nodes, which requires to take the lock.
		 */
		if (!tctx || !tctx->io_wq)
			continue;
		cret = io_wq_cancel_cb(tctx->io_wq, io_cancel_ctx_cb, ctx, true);
		ret |= (cret != IO_WQ_CANCEL_NOTFOUND);
	}
	mutex_unlock(&ctx->uring_lock);

	return ret;
}

static __cold void io_uring_try_cancel_requests(struct io_ring_ctx *ctx,
						struct task_struct *task,
						bool cancel_all)
{
	struct io_task_cancel cancel = { .task = task, .all = cancel_all, };
	struct io_uring_task *tctx = task ? task->io_uring : NULL;

	/* failed during ring init, it couldn't have issued any requests */
	if (!ctx->rings)
		return;

	while (1) {
		enum io_wq_cancel cret;
		bool ret = false;

		if (!task) {
			ret |= io_uring_try_cancel_iowq(ctx);
		} else if (tctx && tctx->io_wq) {
			/*
			 * Cancels requests of all rings, not only @ctx, but
			 * it's fine as the task is in exit/exec.
			 */
			cret = io_wq_cancel_cb(tctx->io_wq, io_cancel_task_cb,
					       &cancel, true);
			ret |= (cret != IO_WQ_CANCEL_NOTFOUND);
		}

		/* SQPOLL thread does its own polling */
		if ((!(ctx->flags & IORING_SETUP_SQPOLL) && cancel_all) ||
		    (ctx->sq_data && ctx->sq_data->thread == current)) {
			while (!wq_list_empty(&ctx->iopoll_list)) {
				io_iopoll_try_reap_events(ctx);
				ret = true;
			}
		}

		ret |= io_cancel_defer_files(ctx, task, cancel_all);
		ret |= io_poll_remove_all(ctx, task, cancel_all);
		ret |= io_kill_timeouts(ctx, task, cancel_all);
		if (task)
			ret |= io_run_task_work();
		if (!ret)
			break;
		cond_resched();
	}
}

static int __io_uring_add_tctx_node(struct io_ring_ctx *ctx)
{
	struct io_uring_task *tctx = current->io_uring;
	struct io_tctx_node *node;
	int ret;

	if (unlikely(!tctx)) {
		ret = io_uring_alloc_task_context(current, ctx);
		if (unlikely(ret))
			return ret;

		tctx = current->io_uring;
		if (ctx->iowq_limits_set) {
			unsigned int limits[2] = { ctx->iowq_limits[0],
						   ctx->iowq_limits[1], };

			ret = io_wq_max_workers(tctx->io_wq, limits);
			if (ret)
				return ret;
		}
	}
	if (!xa_load(&tctx->xa, (unsigned long)ctx)) {
		node = kmalloc(sizeof(*node), GFP_KERNEL);
		if (!node)
			return -ENOMEM;
		node->ctx = ctx;
		node->task = current;

		ret = xa_err(xa_store(&tctx->xa, (unsigned long)ctx,
					node, GFP_KERNEL));
		if (ret) {
			kfree(node);
			return ret;
		}

		mutex_lock(&ctx->uring_lock);
		list_add(&node->ctx_node, &ctx->tctx_list);
		mutex_unlock(&ctx->uring_lock);
	}
	tctx->last = ctx;
	return 0;
}

/*
 * Note that this task has used io_uring. We use it for cancelation purposes.
 */
static inline int io_uring_add_tctx_node(struct io_ring_ctx *ctx)
{
	struct io_uring_task *tctx = current->io_uring;

	if (likely(tctx && tctx->last == ctx))
		return 0;
	return __io_uring_add_tctx_node(ctx);
}

/*
 * Remove this io_uring_file -> task mapping.
 */
static __cold void io_uring_del_tctx_node(unsigned long index)
{
	struct io_uring_task *tctx = current->io_uring;
	struct io_tctx_node *node;

	if (!tctx)
		return;
	node = xa_erase(&tctx->xa, index);
	if (!node)
		return;

	WARN_ON_ONCE(current != node->task);
	WARN_ON_ONCE(list_empty(&node->ctx_node));

	mutex_lock(&node->ctx->uring_lock);
	list_del(&node->ctx_node);
	mutex_unlock(&node->ctx->uring_lock);

	if (tctx->last == node->ctx)
		tctx->last = NULL;
	kfree(node);
}

static __cold void io_uring_clean_tctx(struct io_uring_task *tctx)
{
	struct io_wq *wq = tctx->io_wq;
	struct io_tctx_node *node;
	unsigned long index;

	xa_for_each(&tctx->xa, index, node) {
		io_uring_del_tctx_node(index);
		cond_resched();
	}
	if (wq) {
		/*
		 * Must be after io_uring_del_tctx_node() (removes nodes under
		 * uring_lock) to avoid race with io_uring_try_cancel_iowq().
		 */
		io_wq_put_and_exit(wq);
		tctx->io_wq = NULL;
	}
}

static s64 tctx_inflight(struct io_uring_task *tctx, bool tracked)
{
	if (tracked)
		return atomic_read(&tctx->inflight_tracked);
	return percpu_counter_sum(&tctx->inflight);
}

/*
 * Find any io_uring ctx that this task has registered or done IO on, and cancel
 * requests. @sqd should be not-null IFF it's an SQPOLL thread cancellation.
 */
static __cold void io_uring_cancel_generic(bool cancel_all,
					   struct io_sq_data *sqd)
{
	struct io_uring_task *tctx = current->io_uring;
	struct io_ring_ctx *ctx;
	s64 inflight;
	DEFINE_WAIT(wait);

	WARN_ON_ONCE(sqd && sqd->thread != current);

	if (!current->io_uring)
		return;
	if (tctx->io_wq)
		io_wq_exit_start(tctx->io_wq);

	atomic_inc(&tctx->in_idle);
	do {
		io_uring_drop_tctx_refs(current);
		/* read completions before cancelations */
		inflight = tctx_inflight(tctx, !cancel_all);
		if (!inflight)
			break;

		if (!sqd) {
			struct io_tctx_node *node;
			unsigned long index;

			xa_for_each(&tctx->xa, index, node) {
				/* sqpoll task will cancel all its requests */
				if (node->ctx->sq_data)
					continue;
				io_uring_try_cancel_requests(node->ctx, current,
							     cancel_all);
			}
		} else {
			list_for_each_entry(ctx, &sqd->ctx_list, sqd_list)
				io_uring_try_cancel_requests(ctx, current,
							     cancel_all);
		}

		prepare_to_wait(&tctx->wait, &wait, TASK_INTERRUPTIBLE);
		io_run_task_work();
		io_uring_drop_tctx_refs(current);

		/*
		 * If we've seen completions, retry without waiting. This
		 * avoids a race where a completion comes in before we did
		 * prepare_to_wait().
		 */
		if (inflight == tctx_inflight(tctx, !cancel_all))
			schedule();
		finish_wait(&tctx->wait, &wait);
	} while (1);

	io_uring_clean_tctx(tctx);
	if (cancel_all) {
		/*
		 * We shouldn't run task_works after cancel, so just leave
		 * ->in_idle set for normal exit.
		 */
		atomic_dec(&tctx->in_idle);
		/* for exec all current's requests should be gone, kill tctx */
		__io_uring_free(current);
	}
}

void __io_uring_cancel(bool cancel_all)
{
	io_uring_cancel_generic(cancel_all, NULL);
}

void io_uring_unreg_ringfd(void)
{
	struct io_uring_task *tctx = current->io_uring;
	int i;

	for (i = 0; i < IO_RINGFD_REG_MAX; i++) {
		if (tctx->registered_rings[i]) {
			fput(tctx->registered_rings[i]);
			tctx->registered_rings[i] = NULL;
		}
	}
}

static int io_ring_add_registered_fd(struct io_uring_task *tctx, int fd,
				     int start, int end)
{
	struct file *file;
	int offset;

	for (offset = start; offset < end; offset++) {
		offset = array_index_nospec(offset, IO_RINGFD_REG_MAX);
		if (tctx->registered_rings[offset])
			continue;

		file = fget(fd);
		if (!file) {
			return -EBADF;
		} else if (file->f_op != &io_uring_fops) {
			fput(file);
			return -EOPNOTSUPP;
		}
		tctx->registered_rings[offset] = file;
		return offset;
	}

	return -EBUSY;
}

/*
 * Register a ring fd to avoid fdget/fdput for each io_uring_enter()
 * invocation. User passes in an array of struct io_uring_rsrc_update
 * with ->data set to the ring_fd, and ->offset given for the desired
 * index. If no index is desired, application may set ->offset == -1U
 * and we'll find an available index. Returns number of entries
 * successfully processed, or < 0 on error if none were processed.
 */
static int io_ringfd_register(struct io_ring_ctx *ctx, void __user *__arg,
			      unsigned nr_args)
{
	struct io_uring_rsrc_update __user *arg = __arg;
	struct io_uring_rsrc_update reg;
	struct io_uring_task *tctx;
	int ret, i;

	if (!nr_args || nr_args > IO_RINGFD_REG_MAX)
		return -EINVAL;

	mutex_unlock(&ctx->uring_lock);
	ret = io_uring_add_tctx_node(ctx);
	mutex_lock(&ctx->uring_lock);
	if (ret)
		return ret;

	tctx = current->io_uring;
	for (i = 0; i < nr_args; i++) {
		int start, end;

		if (copy_from_user(&reg, &arg[i], sizeof(reg))) {
			ret = -EFAULT;
			break;
		}

		if (reg.resv) {
			ret = -EINVAL;
			break;
		}

		if (reg.offset == -1U) {
			start = 0;
			end = IO_RINGFD_REG_MAX;
		} else {
			if (reg.offset >= IO_RINGFD_REG_MAX) {
				ret = -EINVAL;
				break;
			}
			start = reg.offset;
			end = start + 1;
		}

		ret = io_ring_add_registered_fd(tctx, reg.data, start, end);
		if (ret < 0)
			break;

		reg.offset = ret;
		if (copy_to_user(&arg[i], &reg, sizeof(reg))) {
			fput(tctx->registered_rings[reg.offset]);
			tctx->registered_rings[reg.offset] = NULL;
			ret = -EFAULT;
			break;
		}
	}

	return i ? i : ret;
}

static int io_ringfd_unregister(struct io_ring_ctx *ctx, void __user *__arg,
				unsigned nr_args)
{
	struct io_uring_rsrc_update __user *arg = __arg;
	struct io_uring_task *tctx = current->io_uring;
	struct io_uring_rsrc_update reg;
	int ret = 0, i;

	if (!nr_args || nr_args > IO_RINGFD_REG_MAX)
		return -EINVAL;
	if (!tctx)
		return 0;

	for (i = 0; i < nr_args; i++) {
		if (copy_from_user(&reg, &arg[i], sizeof(reg))) {
			ret = -EFAULT;
			break;
		}
		if (reg.resv || reg.data || reg.offset >= IO_RINGFD_REG_MAX) {
			ret = -EINVAL;
			break;
		}

		reg.offset = array_index_nospec(reg.offset, IO_RINGFD_REG_MAX);
		if (tctx->registered_rings[reg.offset]) {
			fput(tctx->registered_rings[reg.offset]);
			tctx->registered_rings[reg.offset] = NULL;
		}
	}

	return i ? i : ret;
}

static void *io_uring_validate_mmap_request(struct file *file,
					    loff_t pgoff, size_t sz)
{
	struct io_ring_ctx *ctx = file->private_data;
	loff_t offset = pgoff << PAGE_SHIFT;
	struct page *page;
	void *ptr;

	switch (offset) {
	case IORING_OFF_SQ_RING:
	case IORING_OFF_CQ_RING:
		ptr = ctx->rings;
		break;
	case IORING_OFF_SQES:
		ptr = ctx->sq_sqes;
		break;
	default:
		return ERR_PTR(-EINVAL);
	}

	page = virt_to_head_page(ptr);
	if (sz > page_size(page))
		return ERR_PTR(-EINVAL);

	return ptr;
}

#ifdef CONFIG_MMU

static __cold int io_uring_mmap(struct file *file, struct vm_area_struct *vma)
{
	size_t sz = vma->vm_end - vma->vm_start;
	unsigned long pfn;
	void *ptr;

	ptr = io_uring_validate_mmap_request(file, vma->vm_pgoff, sz);
	if (IS_ERR(ptr))
		return PTR_ERR(ptr);

	pfn = virt_to_phys(ptr) >> PAGE_SHIFT;
	return remap_pfn_range(vma, vma->vm_start, pfn, sz, vma->vm_page_prot);
}

#else /* !CONFIG_MMU */

static int io_uring_mmap(struct file *file, struct vm_area_struct *vma)
{
	return vma->vm_flags & (VM_SHARED | VM_MAYSHARE) ? 0 : -EINVAL;
}

static unsigned int io_uring_nommu_mmap_capabilities(struct file *file)
{
	return NOMMU_MAP_DIRECT | NOMMU_MAP_READ | NOMMU_MAP_WRITE;
}

static unsigned long io_uring_nommu_get_unmapped_area(struct file *file,
	unsigned long addr, unsigned long len,
	unsigned long pgoff, unsigned long flags)
{
	void *ptr;

	ptr = io_uring_validate_mmap_request(file, pgoff, len);
	if (IS_ERR(ptr))
		return PTR_ERR(ptr);

	return (unsigned long) ptr;
}

#endif /* !CONFIG_MMU */

static int io_sqpoll_wait_sq(struct io_ring_ctx *ctx)
{
	DEFINE_WAIT(wait);

	do {
		if (!io_sqring_full(ctx))
			break;
		prepare_to_wait(&ctx->sqo_sq_wait, &wait, TASK_INTERRUPTIBLE);

		if (!io_sqring_full(ctx))
			break;
		schedule();
	} while (!signal_pending(current));

	finish_wait(&ctx->sqo_sq_wait, &wait);
	return 0;
}

static int io_validate_ext_arg(unsigned flags, const void __user *argp, size_t argsz)
{
	if (flags & IORING_ENTER_EXT_ARG) {
		struct io_uring_getevents_arg arg;

		if (argsz != sizeof(arg))
			return -EINVAL;
		if (copy_from_user(&arg, argp, sizeof(arg)))
			return -EFAULT;
	}
	return 0;
}

static int io_get_ext_arg(unsigned flags, const void __user *argp, size_t *argsz,
			  struct __kernel_timespec __user **ts,
			  const sigset_t __user **sig)
{
	struct io_uring_getevents_arg arg;

	/*
	 * If EXT_ARG isn't set, then we have no timespec and the argp pointer
	 * is just a pointer to the sigset_t.
	 */
	if (!(flags & IORING_ENTER_EXT_ARG)) {
		*sig = (const sigset_t __user *) argp;
		*ts = NULL;
		return 0;
	}

	/*
	 * EXT_ARG is set - ensure we agree on the size of it and copy in our
	 * timespec and sigset_t pointers if good.
	 */
	if (*argsz != sizeof(arg))
		return -EINVAL;
	if (copy_from_user(&arg, argp, sizeof(arg)))
		return -EFAULT;
	if (arg.pad)
		return -EINVAL;
	*sig = u64_to_user_ptr(arg.sigmask);
	*argsz = arg.sigmask_sz;
	*ts = u64_to_user_ptr(arg.ts);
	return 0;
}

SYSCALL_DEFINE6(io_uring_enter, unsigned int, fd, u32, to_submit,
		u32, min_complete, u32, flags, const void __user *, argp,
		size_t, argsz)
{
	struct io_ring_ctx *ctx;
	struct fd f;
	long ret;

	io_run_task_work();

	if (unlikely(flags & ~(IORING_ENTER_GETEVENTS | IORING_ENTER_SQ_WAKEUP |
			       IORING_ENTER_SQ_WAIT | IORING_ENTER_EXT_ARG |
			       IORING_ENTER_REGISTERED_RING)))
		return -EINVAL;

	/*
	 * Ring fd has been registered via IORING_REGISTER_RING_FDS, we
	 * need only dereference our task private array to find it.
	 */
	if (flags & IORING_ENTER_REGISTERED_RING) {
		struct io_uring_task *tctx = current->io_uring;

		if (!tctx || fd >= IO_RINGFD_REG_MAX)
			return -EINVAL;
		fd = array_index_nospec(fd, IO_RINGFD_REG_MAX);
		f.file = tctx->registered_rings[fd];
		f.flags = 0;
	} else {
		f = fdget(fd);
	}

	if (unlikely(!f.file))
		return -EBADF;

	ret = -EOPNOTSUPP;
	if (unlikely(f.file->f_op != &io_uring_fops))
		goto out_fput;

	ret = -ENXIO;
	ctx = f.file->private_data;
	if (unlikely(!percpu_ref_tryget(&ctx->refs)))
		goto out_fput;

	ret = -EBADFD;
	if (unlikely(ctx->flags & IORING_SETUP_R_DISABLED))
		goto out;

	/*
	 * For SQ polling, the thread will do all submissions and completions.
	 * Just return the requested submit count, and wake the thread if
	 * we were asked to.
	 */
	ret = 0;
	if (ctx->flags & IORING_SETUP_SQPOLL) {
		io_cqring_overflow_flush(ctx);

		if (unlikely(ctx->sq_data->thread == NULL)) {
			ret = -EOWNERDEAD;
			goto out;
		}
		if (flags & IORING_ENTER_SQ_WAKEUP)
			wake_up(&ctx->sq_data->wait);
		if (flags & IORING_ENTER_SQ_WAIT) {
			ret = io_sqpoll_wait_sq(ctx);
			if (ret)
				goto out;
		}
		ret = to_submit;
	} else if (to_submit) {
		ret = io_uring_add_tctx_node(ctx);
		if (unlikely(ret))
			goto out;

		mutex_lock(&ctx->uring_lock);
		ret = io_submit_sqes(ctx, to_submit);
		if (ret != to_submit) {
			mutex_unlock(&ctx->uring_lock);
			goto out;
		}
		if ((flags & IORING_ENTER_GETEVENTS) && ctx->syscall_iopoll)
			goto iopoll_locked;
		mutex_unlock(&ctx->uring_lock);
	}
	if (flags & IORING_ENTER_GETEVENTS) {
		int ret2;
		if (ctx->syscall_iopoll) {
			/*
			 * We disallow the app entering submit/complete with
			 * polling, but we still need to lock the ring to
			 * prevent racing with polled issue that got punted to
			 * a workqueue.
			 */
			mutex_lock(&ctx->uring_lock);
iopoll_locked:
			ret2 = io_validate_ext_arg(flags, argp, argsz);
			if (likely(!ret2)) {
				min_complete = min(min_complete,
						   ctx->cq_entries);
				ret2 = io_iopoll_check(ctx, min_complete);
			}
			mutex_unlock(&ctx->uring_lock);
		} else {
			const sigset_t __user *sig;
			struct __kernel_timespec __user *ts;

			ret2 = io_get_ext_arg(flags, argp, &argsz, &ts, &sig);
			if (likely(!ret2)) {
				min_complete = min(min_complete,
						   ctx->cq_entries);
				ret2 = io_cqring_wait(ctx, min_complete, sig,
						      argsz, ts);
			}
		}

		if (!ret) {
			ret = ret2;

			/*
			 * EBADR indicates that one or more CQE were dropped.
			 * Once the user has been informed we can clear the bit
			 * as they are obviously ok with those drops.
			 */
			if (unlikely(ret2 == -EBADR))
				clear_bit(IO_CHECK_CQ_DROPPED_BIT,
					  &ctx->check_cq);
		}
	}

out:
	percpu_ref_put(&ctx->refs);
out_fput:
<<<<<<< HEAD
	if (!(flags & IORING_ENTER_REGISTERED_RING))
		fdput(f);
	return ret;
=======
	fdput(f);
	return submitted ? submitted : ret;
>>>>>>> 6319194e
}

#ifdef CONFIG_PROC_FS
static __cold int io_uring_show_cred(struct seq_file *m, unsigned int id,
		const struct cred *cred)
{
	struct user_namespace *uns = seq_user_ns(m);
	struct group_info *gi;
	kernel_cap_t cap;
	unsigned __capi;
	int g;

	seq_printf(m, "%5d\n", id);
	seq_put_decimal_ull(m, "\tUid:\t", from_kuid_munged(uns, cred->uid));
	seq_put_decimal_ull(m, "\t\t", from_kuid_munged(uns, cred->euid));
	seq_put_decimal_ull(m, "\t\t", from_kuid_munged(uns, cred->suid));
	seq_put_decimal_ull(m, "\t\t", from_kuid_munged(uns, cred->fsuid));
	seq_put_decimal_ull(m, "\n\tGid:\t", from_kgid_munged(uns, cred->gid));
	seq_put_decimal_ull(m, "\t\t", from_kgid_munged(uns, cred->egid));
	seq_put_decimal_ull(m, "\t\t", from_kgid_munged(uns, cred->sgid));
	seq_put_decimal_ull(m, "\t\t", from_kgid_munged(uns, cred->fsgid));
	seq_puts(m, "\n\tGroups:\t");
	gi = cred->group_info;
	for (g = 0; g < gi->ngroups; g++) {
		seq_put_decimal_ull(m, g ? " " : "",
					from_kgid_munged(uns, gi->gid[g]));
	}
	seq_puts(m, "\n\tCapEff:\t");
	cap = cred->cap_effective;
	CAP_FOR_EACH_U32(__capi)
		seq_put_hex_ll(m, NULL, cap.cap[CAP_LAST_U32 - __capi], 8);
	seq_putc(m, '\n');
	return 0;
}

static __cold void __io_uring_show_fdinfo(struct io_ring_ctx *ctx,
					  struct seq_file *m)
{
	struct io_sq_data *sq = NULL;
	struct io_overflow_cqe *ocqe;
	struct io_rings *r = ctx->rings;
	unsigned int sq_mask = ctx->sq_entries - 1, cq_mask = ctx->cq_entries - 1;
	unsigned int sq_head = READ_ONCE(r->sq.head);
	unsigned int sq_tail = READ_ONCE(r->sq.tail);
	unsigned int cq_head = READ_ONCE(r->cq.head);
	unsigned int cq_tail = READ_ONCE(r->cq.tail);
	unsigned int cq_shift = 0;
	unsigned int sq_entries, cq_entries;
	bool has_lock;
	bool is_cqe32 = (ctx->flags & IORING_SETUP_CQE32);
	unsigned int i;

	if (is_cqe32)
		cq_shift = 1;

	/*
	 * we may get imprecise sqe and cqe info if uring is actively running
	 * since we get cached_sq_head and cached_cq_tail without uring_lock
	 * and sq_tail and cq_head are changed by userspace. But it's ok since
	 * we usually use these info when it is stuck.
	 */
	seq_printf(m, "SqMask:\t0x%x\n", sq_mask);
	seq_printf(m, "SqHead:\t%u\n", sq_head);
	seq_printf(m, "SqTail:\t%u\n", sq_tail);
	seq_printf(m, "CachedSqHead:\t%u\n", ctx->cached_sq_head);
	seq_printf(m, "CqMask:\t0x%x\n", cq_mask);
	seq_printf(m, "CqHead:\t%u\n", cq_head);
	seq_printf(m, "CqTail:\t%u\n", cq_tail);
	seq_printf(m, "CachedCqTail:\t%u\n", ctx->cached_cq_tail);
	seq_printf(m, "SQEs:\t%u\n", sq_tail - ctx->cached_sq_head);
	sq_entries = min(sq_tail - sq_head, ctx->sq_entries);
	for (i = 0; i < sq_entries; i++) {
		unsigned int entry = i + sq_head;
		unsigned int sq_idx = READ_ONCE(ctx->sq_array[entry & sq_mask]);
		struct io_uring_sqe *sqe;

		if (sq_idx > sq_mask)
			continue;
		sqe = &ctx->sq_sqes[sq_idx];
		seq_printf(m, "%5u: opcode:%d, fd:%d, flags:%x, user_data:%llu\n",
			   sq_idx, sqe->opcode, sqe->fd, sqe->flags,
			   sqe->user_data);
	}
	seq_printf(m, "CQEs:\t%u\n", cq_tail - cq_head);
	cq_entries = min(cq_tail - cq_head, ctx->cq_entries);
	for (i = 0; i < cq_entries; i++) {
		unsigned int entry = i + cq_head;
		struct io_uring_cqe *cqe = &r->cqes[(entry & cq_mask) << cq_shift];

		if (!is_cqe32) {
			seq_printf(m, "%5u: user_data:%llu, res:%d, flag:%x\n",
			   entry & cq_mask, cqe->user_data, cqe->res,
			   cqe->flags);
		} else {
			seq_printf(m, "%5u: user_data:%llu, res:%d, flag:%x, "
				"extra1:%llu, extra2:%llu\n",
				entry & cq_mask, cqe->user_data, cqe->res,
				cqe->flags, cqe->big_cqe[0], cqe->big_cqe[1]);
		}
	}

	/*
	 * Avoid ABBA deadlock between the seq lock and the io_uring mutex,
	 * since fdinfo case grabs it in the opposite direction of normal use
	 * cases. If we fail to get the lock, we just don't iterate any
	 * structures that could be going away outside the io_uring mutex.
	 */
	has_lock = mutex_trylock(&ctx->uring_lock);

	if (has_lock && (ctx->flags & IORING_SETUP_SQPOLL)) {
		sq = ctx->sq_data;
		if (!sq->thread)
			sq = NULL;
	}

	seq_printf(m, "SqThread:\t%d\n", sq ? task_pid_nr(sq->thread) : -1);
	seq_printf(m, "SqThreadCpu:\t%d\n", sq ? task_cpu(sq->thread) : -1);
	seq_printf(m, "UserFiles:\t%u\n", ctx->nr_user_files);
	for (i = 0; has_lock && i < ctx->nr_user_files; i++) {
		struct file *f = io_file_from_index(ctx, i);

		if (f)
			seq_printf(m, "%5u: %s\n", i, file_dentry(f)->d_iname);
		else
			seq_printf(m, "%5u: <none>\n", i);
	}
	seq_printf(m, "UserBufs:\t%u\n", ctx->nr_user_bufs);
	for (i = 0; has_lock && i < ctx->nr_user_bufs; i++) {
		struct io_mapped_ubuf *buf = ctx->user_bufs[i];
		unsigned int len = buf->ubuf_end - buf->ubuf;

		seq_printf(m, "%5u: 0x%llx/%u\n", i, buf->ubuf, len);
	}
	if (has_lock && !xa_empty(&ctx->personalities)) {
		unsigned long index;
		const struct cred *cred;

		seq_printf(m, "Personalities:\n");
		xa_for_each(&ctx->personalities, index, cred)
			io_uring_show_cred(m, index, cred);
	}
	if (has_lock)
		mutex_unlock(&ctx->uring_lock);

	seq_puts(m, "PollList:\n");
	spin_lock(&ctx->completion_lock);
	for (i = 0; i < (1U << ctx->cancel_hash_bits); i++) {
		struct hlist_head *list = &ctx->cancel_hash[i];
		struct io_kiocb *req;

		hlist_for_each_entry(req, list, hash_node)
			seq_printf(m, "  op=%d, task_works=%d\n", req->opcode,
					task_work_pending(req->task));
	}

	seq_puts(m, "CqOverflowList:\n");
	list_for_each_entry(ocqe, &ctx->cq_overflow_list, list) {
		struct io_uring_cqe *cqe = &ocqe->cqe;

		seq_printf(m, "  user_data=%llu, res=%d, flags=%x\n",
			   cqe->user_data, cqe->res, cqe->flags);

	}

	spin_unlock(&ctx->completion_lock);
}

static __cold void io_uring_show_fdinfo(struct seq_file *m, struct file *f)
{
	struct io_ring_ctx *ctx = f->private_data;

	if (percpu_ref_tryget(&ctx->refs)) {
		__io_uring_show_fdinfo(ctx, m);
		percpu_ref_put(&ctx->refs);
	}
}
#endif

static const struct file_operations io_uring_fops = {
	.release	= io_uring_release,
	.mmap		= io_uring_mmap,
#ifndef CONFIG_MMU
	.get_unmapped_area = io_uring_nommu_get_unmapped_area,
	.mmap_capabilities = io_uring_nommu_mmap_capabilities,
#endif
	.poll		= io_uring_poll,
#ifdef CONFIG_PROC_FS
	.show_fdinfo	= io_uring_show_fdinfo,
#endif
};

static __cold int io_allocate_scq_urings(struct io_ring_ctx *ctx,
					 struct io_uring_params *p)
{
	struct io_rings *rings;
	size_t size, sq_array_offset;

	/* make sure these are sane, as we already accounted them */
	ctx->sq_entries = p->sq_entries;
	ctx->cq_entries = p->cq_entries;

	size = rings_size(ctx, p->sq_entries, p->cq_entries, &sq_array_offset);
	if (size == SIZE_MAX)
		return -EOVERFLOW;

	rings = io_mem_alloc(size);
	if (!rings)
		return -ENOMEM;

	ctx->rings = rings;
	ctx->sq_array = (u32 *)((char *)rings + sq_array_offset);
	rings->sq_ring_mask = p->sq_entries - 1;
	rings->cq_ring_mask = p->cq_entries - 1;
	rings->sq_ring_entries = p->sq_entries;
	rings->cq_ring_entries = p->cq_entries;

	if (p->flags & IORING_SETUP_SQE128)
		size = array_size(2 * sizeof(struct io_uring_sqe), p->sq_entries);
	else
		size = array_size(sizeof(struct io_uring_sqe), p->sq_entries);
	if (size == SIZE_MAX) {
		io_mem_free(ctx->rings);
		ctx->rings = NULL;
		return -EOVERFLOW;
	}

	ctx->sq_sqes = io_mem_alloc(size);
	if (!ctx->sq_sqes) {
		io_mem_free(ctx->rings);
		ctx->rings = NULL;
		return -ENOMEM;
	}

	return 0;
}

static int io_uring_install_fd(struct io_ring_ctx *ctx, struct file *file)
{
	int ret, fd;

	fd = get_unused_fd_flags(O_RDWR | O_CLOEXEC);
	if (fd < 0)
		return fd;

	ret = io_uring_add_tctx_node(ctx);
	if (ret) {
		put_unused_fd(fd);
		return ret;
	}
	fd_install(fd, file);
	return fd;
}

/*
 * Allocate an anonymous fd, this is what constitutes the application
 * visible backing of an io_uring instance. The application mmaps this
 * fd to gain access to the SQ/CQ ring details. If UNIX sockets are enabled,
 * we have to tie this fd to a socket for file garbage collection purposes.
 */
static struct file *io_uring_get_file(struct io_ring_ctx *ctx)
{
	struct file *file;
#if defined(CONFIG_UNIX)
	int ret;

	ret = sock_create_kern(&init_net, PF_UNIX, SOCK_RAW, IPPROTO_IP,
				&ctx->ring_sock);
	if (ret)
		return ERR_PTR(ret);
#endif

	file = anon_inode_getfile_secure("[io_uring]", &io_uring_fops, ctx,
					 O_RDWR | O_CLOEXEC, NULL);
#if defined(CONFIG_UNIX)
	if (IS_ERR(file)) {
		sock_release(ctx->ring_sock);
		ctx->ring_sock = NULL;
	} else {
		ctx->ring_sock->file = file;
	}
#endif
	return file;
}

static __cold int io_uring_create(unsigned entries, struct io_uring_params *p,
				  struct io_uring_params __user *params)
{
	struct io_ring_ctx *ctx;
	struct file *file;
	int ret;

	if (!entries)
		return -EINVAL;
	if (entries > IORING_MAX_ENTRIES) {
		if (!(p->flags & IORING_SETUP_CLAMP))
			return -EINVAL;
		entries = IORING_MAX_ENTRIES;
	}

	/*
	 * Use twice as many entries for the CQ ring. It's possible for the
	 * application to drive a higher depth than the size of the SQ ring,
	 * since the sqes are only used at submission time. This allows for
	 * some flexibility in overcommitting a bit. If the application has
	 * set IORING_SETUP_CQSIZE, it will have passed in the desired number
	 * of CQ ring entries manually.
	 */
	p->sq_entries = roundup_pow_of_two(entries);
	if (p->flags & IORING_SETUP_CQSIZE) {
		/*
		 * If IORING_SETUP_CQSIZE is set, we do the same roundup
		 * to a power-of-two, if it isn't already. We do NOT impose
		 * any cq vs sq ring sizing.
		 */
		if (!p->cq_entries)
			return -EINVAL;
		if (p->cq_entries > IORING_MAX_CQ_ENTRIES) {
			if (!(p->flags & IORING_SETUP_CLAMP))
				return -EINVAL;
			p->cq_entries = IORING_MAX_CQ_ENTRIES;
		}
		p->cq_entries = roundup_pow_of_two(p->cq_entries);
		if (p->cq_entries < p->sq_entries)
			return -EINVAL;
	} else {
		p->cq_entries = 2 * p->sq_entries;
	}

	ctx = io_ring_ctx_alloc(p);
	if (!ctx)
		return -ENOMEM;

	/*
	 * When SETUP_IOPOLL and SETUP_SQPOLL are both enabled, user
	 * space applications don't need to do io completion events
	 * polling again, they can rely on io_sq_thread to do polling
	 * work, which can reduce cpu usage and uring_lock contention.
	 */
	if (ctx->flags & IORING_SETUP_IOPOLL &&
	    !(ctx->flags & IORING_SETUP_SQPOLL))
		ctx->syscall_iopoll = 1;

	ctx->compat = in_compat_syscall();
	if (!capable(CAP_IPC_LOCK))
		ctx->user = get_uid(current_user());

	/*
	 * For SQPOLL, we just need a wakeup, always. For !SQPOLL, if
	 * COOP_TASKRUN is set, then IPIs are never needed by the app.
	 */
	ret = -EINVAL;
	if (ctx->flags & IORING_SETUP_SQPOLL) {
		/* IPI related flags don't make sense with SQPOLL */
		if (ctx->flags & (IORING_SETUP_COOP_TASKRUN |
				  IORING_SETUP_TASKRUN_FLAG))
			goto err;
		ctx->notify_method = TWA_SIGNAL_NO_IPI;
	} else if (ctx->flags & IORING_SETUP_COOP_TASKRUN) {
		ctx->notify_method = TWA_SIGNAL_NO_IPI;
	} else {
		if (ctx->flags & IORING_SETUP_TASKRUN_FLAG)
			goto err;
		ctx->notify_method = TWA_SIGNAL;
	}

	/*
	 * This is just grabbed for accounting purposes. When a process exits,
	 * the mm is exited and dropped before the files, hence we need to hang
	 * on to this mm purely for the purposes of being able to unaccount
	 * memory (locked/pinned vm). It's not used for anything else.
	 */
	mmgrab(current->mm);
	ctx->mm_account = current->mm;

	ret = io_allocate_scq_urings(ctx, p);
	if (ret)
		goto err;

	ret = io_sq_offload_create(ctx, p);
	if (ret)
		goto err;
	/* always set a rsrc node */
	ret = io_rsrc_node_switch_start(ctx);
	if (ret)
		goto err;
	io_rsrc_node_switch(ctx, NULL);

	memset(&p->sq_off, 0, sizeof(p->sq_off));
	p->sq_off.head = offsetof(struct io_rings, sq.head);
	p->sq_off.tail = offsetof(struct io_rings, sq.tail);
	p->sq_off.ring_mask = offsetof(struct io_rings, sq_ring_mask);
	p->sq_off.ring_entries = offsetof(struct io_rings, sq_ring_entries);
	p->sq_off.flags = offsetof(struct io_rings, sq_flags);
	p->sq_off.dropped = offsetof(struct io_rings, sq_dropped);
	p->sq_off.array = (char *)ctx->sq_array - (char *)ctx->rings;

	memset(&p->cq_off, 0, sizeof(p->cq_off));
	p->cq_off.head = offsetof(struct io_rings, cq.head);
	p->cq_off.tail = offsetof(struct io_rings, cq.tail);
	p->cq_off.ring_mask = offsetof(struct io_rings, cq_ring_mask);
	p->cq_off.ring_entries = offsetof(struct io_rings, cq_ring_entries);
	p->cq_off.overflow = offsetof(struct io_rings, cq_overflow);
	p->cq_off.cqes = offsetof(struct io_rings, cqes);
	p->cq_off.flags = offsetof(struct io_rings, cq_flags);

	p->features = IORING_FEAT_SINGLE_MMAP | IORING_FEAT_NODROP |
			IORING_FEAT_SUBMIT_STABLE | IORING_FEAT_RW_CUR_POS |
			IORING_FEAT_CUR_PERSONALITY | IORING_FEAT_FAST_POLL |
			IORING_FEAT_POLL_32BITS | IORING_FEAT_SQPOLL_NONFIXED |
			IORING_FEAT_EXT_ARG | IORING_FEAT_NATIVE_WORKERS |
			IORING_FEAT_RSRC_TAGS | IORING_FEAT_CQE_SKIP |
			IORING_FEAT_LINKED_FILE;

	if (copy_to_user(params, p, sizeof(*p))) {
		ret = -EFAULT;
		goto err;
	}

	file = io_uring_get_file(ctx);
	if (IS_ERR(file)) {
		ret = PTR_ERR(file);
		goto err;
	}

	/*
	 * Install ring fd as the very last thing, so we don't risk someone
	 * having closed it before we finish setup
	 */
	ret = io_uring_install_fd(ctx, file);
	if (ret < 0) {
		/* fput will clean it up */
		fput(file);
		return ret;
	}

	trace_io_uring_create(ret, ctx, p->sq_entries, p->cq_entries, p->flags);
	return ret;
err:
	io_ring_ctx_wait_and_kill(ctx);
	return ret;
}

/*
 * Sets up an aio uring context, and returns the fd. Applications asks for a
 * ring size, we return the actual sq/cq ring sizes (among other things) in the
 * params structure passed in.
 */
static long io_uring_setup(u32 entries, struct io_uring_params __user *params)
{
	struct io_uring_params p;
	int i;

	if (copy_from_user(&p, params, sizeof(p)))
		return -EFAULT;
	for (i = 0; i < ARRAY_SIZE(p.resv); i++) {
		if (p.resv[i])
			return -EINVAL;
	}

	if (p.flags & ~(IORING_SETUP_IOPOLL | IORING_SETUP_SQPOLL |
			IORING_SETUP_SQ_AFF | IORING_SETUP_CQSIZE |
			IORING_SETUP_CLAMP | IORING_SETUP_ATTACH_WQ |
			IORING_SETUP_R_DISABLED | IORING_SETUP_SUBMIT_ALL |
			IORING_SETUP_COOP_TASKRUN | IORING_SETUP_TASKRUN_FLAG |
			IORING_SETUP_SQE128 | IORING_SETUP_CQE32))
		return -EINVAL;

	return io_uring_create(entries, &p, params);
}

SYSCALL_DEFINE2(io_uring_setup, u32, entries,
		struct io_uring_params __user *, params)
{
	return io_uring_setup(entries, params);
}

static __cold int io_probe(struct io_ring_ctx *ctx, void __user *arg,
			   unsigned nr_args)
{
	struct io_uring_probe *p;
	size_t size;
	int i, ret;

	size = struct_size(p, ops, nr_args);
	if (size == SIZE_MAX)
		return -EOVERFLOW;
	p = kzalloc(size, GFP_KERNEL);
	if (!p)
		return -ENOMEM;

	ret = -EFAULT;
	if (copy_from_user(p, arg, size))
		goto out;
	ret = -EINVAL;
	if (memchr_inv(p, 0, size))
		goto out;

	p->last_op = IORING_OP_LAST - 1;
	if (nr_args > IORING_OP_LAST)
		nr_args = IORING_OP_LAST;

	for (i = 0; i < nr_args; i++) {
		p->ops[i].op = i;
		if (!io_op_defs[i].not_supported)
			p->ops[i].flags = IO_URING_OP_SUPPORTED;
	}
	p->ops_len = i;

	ret = 0;
	if (copy_to_user(arg, p, size))
		ret = -EFAULT;
out:
	kfree(p);
	return ret;
}

static int io_register_personality(struct io_ring_ctx *ctx)
{
	const struct cred *creds;
	u32 id;
	int ret;

	creds = get_current_cred();

	ret = xa_alloc_cyclic(&ctx->personalities, &id, (void *)creds,
			XA_LIMIT(0, USHRT_MAX), &ctx->pers_next, GFP_KERNEL);
	if (ret < 0) {
		put_cred(creds);
		return ret;
	}
	return id;
}

static __cold int io_register_restrictions(struct io_ring_ctx *ctx,
					   void __user *arg, unsigned int nr_args)
{
	struct io_uring_restriction *res;
	size_t size;
	int i, ret;

	/* Restrictions allowed only if rings started disabled */
	if (!(ctx->flags & IORING_SETUP_R_DISABLED))
		return -EBADFD;

	/* We allow only a single restrictions registration */
	if (ctx->restrictions.registered)
		return -EBUSY;

	if (!arg || nr_args > IORING_MAX_RESTRICTIONS)
		return -EINVAL;

	size = array_size(nr_args, sizeof(*res));
	if (size == SIZE_MAX)
		return -EOVERFLOW;

	res = memdup_user(arg, size);
	if (IS_ERR(res))
		return PTR_ERR(res);

	ret = 0;

	for (i = 0; i < nr_args; i++) {
		switch (res[i].opcode) {
		case IORING_RESTRICTION_REGISTER_OP:
			if (res[i].register_op >= IORING_REGISTER_LAST) {
				ret = -EINVAL;
				goto out;
			}

			__set_bit(res[i].register_op,
				  ctx->restrictions.register_op);
			break;
		case IORING_RESTRICTION_SQE_OP:
			if (res[i].sqe_op >= IORING_OP_LAST) {
				ret = -EINVAL;
				goto out;
			}

			__set_bit(res[i].sqe_op, ctx->restrictions.sqe_op);
			break;
		case IORING_RESTRICTION_SQE_FLAGS_ALLOWED:
			ctx->restrictions.sqe_flags_allowed = res[i].sqe_flags;
			break;
		case IORING_RESTRICTION_SQE_FLAGS_REQUIRED:
			ctx->restrictions.sqe_flags_required = res[i].sqe_flags;
			break;
		default:
			ret = -EINVAL;
			goto out;
		}
	}

out:
	/* Reset all restrictions if an error happened */
	if (ret != 0)
		memset(&ctx->restrictions, 0, sizeof(ctx->restrictions));
	else
		ctx->restrictions.registered = true;

	kfree(res);
	return ret;
}

static int io_register_enable_rings(struct io_ring_ctx *ctx)
{
	if (!(ctx->flags & IORING_SETUP_R_DISABLED))
		return -EBADFD;

	if (ctx->restrictions.registered)
		ctx->restricted = 1;

	ctx->flags &= ~IORING_SETUP_R_DISABLED;
	if (ctx->sq_data && wq_has_sleeper(&ctx->sq_data->wait))
		wake_up(&ctx->sq_data->wait);
	return 0;
}

static int __io_register_rsrc_update(struct io_ring_ctx *ctx, unsigned type,
				     struct io_uring_rsrc_update2 *up,
				     unsigned nr_args)
{
	__u32 tmp;
	int err;

	if (check_add_overflow(up->offset, nr_args, &tmp))
		return -EOVERFLOW;
	err = io_rsrc_node_switch_start(ctx);
	if (err)
		return err;

	switch (type) {
	case IORING_RSRC_FILE:
		return __io_sqe_files_update(ctx, up, nr_args);
	case IORING_RSRC_BUFFER:
		return __io_sqe_buffers_update(ctx, up, nr_args);
	}
	return -EINVAL;
}

static int io_register_files_update(struct io_ring_ctx *ctx, void __user *arg,
				    unsigned nr_args)
{
	struct io_uring_rsrc_update2 up;

	if (!nr_args)
		return -EINVAL;
	memset(&up, 0, sizeof(up));
	if (copy_from_user(&up, arg, sizeof(struct io_uring_rsrc_update)))
		return -EFAULT;
	if (up.resv || up.resv2)
		return -EINVAL;
	return __io_register_rsrc_update(ctx, IORING_RSRC_FILE, &up, nr_args);
}

static int io_register_rsrc_update(struct io_ring_ctx *ctx, void __user *arg,
				   unsigned size, unsigned type)
{
	struct io_uring_rsrc_update2 up;

	if (size != sizeof(up))
		return -EINVAL;
	if (copy_from_user(&up, arg, sizeof(up)))
		return -EFAULT;
	if (!up.nr || up.resv || up.resv2)
		return -EINVAL;
	return __io_register_rsrc_update(ctx, type, &up, up.nr);
}

static __cold int io_register_rsrc(struct io_ring_ctx *ctx, void __user *arg,
			    unsigned int size, unsigned int type)
{
	struct io_uring_rsrc_register rr;

	/* keep it extendible */
	if (size != sizeof(rr))
		return -EINVAL;

	memset(&rr, 0, sizeof(rr));
	if (copy_from_user(&rr, arg, size))
		return -EFAULT;
	if (!rr.nr || rr.resv2)
		return -EINVAL;
	if (rr.flags & ~IORING_RSRC_REGISTER_SPARSE)
		return -EINVAL;

	switch (type) {
	case IORING_RSRC_FILE:
		if (rr.flags & IORING_RSRC_REGISTER_SPARSE && rr.data)
			break;
		return io_sqe_files_register(ctx, u64_to_user_ptr(rr.data),
					     rr.nr, u64_to_user_ptr(rr.tags));
	case IORING_RSRC_BUFFER:
		if (rr.flags & IORING_RSRC_REGISTER_SPARSE && rr.data)
			break;
		return io_sqe_buffers_register(ctx, u64_to_user_ptr(rr.data),
					       rr.nr, u64_to_user_ptr(rr.tags));
	}
	return -EINVAL;
}

static __cold int io_register_iowq_aff(struct io_ring_ctx *ctx,
				       void __user *arg, unsigned len)
{
	struct io_uring_task *tctx = current->io_uring;
	cpumask_var_t new_mask;
	int ret;

	if (!tctx || !tctx->io_wq)
		return -EINVAL;

	if (!alloc_cpumask_var(&new_mask, GFP_KERNEL))
		return -ENOMEM;

	cpumask_clear(new_mask);
	if (len > cpumask_size())
		len = cpumask_size();

	if (in_compat_syscall()) {
		ret = compat_get_bitmap(cpumask_bits(new_mask),
					(const compat_ulong_t __user *)arg,
					len * 8 /* CHAR_BIT */);
	} else {
		ret = copy_from_user(new_mask, arg, len);
	}

	if (ret) {
		free_cpumask_var(new_mask);
		return -EFAULT;
	}

	ret = io_wq_cpu_affinity(tctx->io_wq, new_mask);
	free_cpumask_var(new_mask);
	return ret;
}

static __cold int io_unregister_iowq_aff(struct io_ring_ctx *ctx)
{
	struct io_uring_task *tctx = current->io_uring;

	if (!tctx || !tctx->io_wq)
		return -EINVAL;

	return io_wq_cpu_affinity(tctx->io_wq, NULL);
}

static __cold int io_register_iowq_max_workers(struct io_ring_ctx *ctx,
					       void __user *arg)
	__must_hold(&ctx->uring_lock)
{
	struct io_tctx_node *node;
	struct io_uring_task *tctx = NULL;
	struct io_sq_data *sqd = NULL;
	__u32 new_count[2];
	int i, ret;

	if (copy_from_user(new_count, arg, sizeof(new_count)))
		return -EFAULT;
	for (i = 0; i < ARRAY_SIZE(new_count); i++)
		if (new_count[i] > INT_MAX)
			return -EINVAL;

	if (ctx->flags & IORING_SETUP_SQPOLL) {
		sqd = ctx->sq_data;
		if (sqd) {
			/*
			 * Observe the correct sqd->lock -> ctx->uring_lock
			 * ordering. Fine to drop uring_lock here, we hold
			 * a ref to the ctx.
			 */
			refcount_inc(&sqd->refs);
			mutex_unlock(&ctx->uring_lock);
			mutex_lock(&sqd->lock);
			mutex_lock(&ctx->uring_lock);
			if (sqd->thread)
				tctx = sqd->thread->io_uring;
		}
	} else {
		tctx = current->io_uring;
	}

	BUILD_BUG_ON(sizeof(new_count) != sizeof(ctx->iowq_limits));

	for (i = 0; i < ARRAY_SIZE(new_count); i++)
		if (new_count[i])
			ctx->iowq_limits[i] = new_count[i];
	ctx->iowq_limits_set = true;

	if (tctx && tctx->io_wq) {
		ret = io_wq_max_workers(tctx->io_wq, new_count);
		if (ret)
			goto err;
	} else {
		memset(new_count, 0, sizeof(new_count));
	}

	if (sqd) {
		mutex_unlock(&sqd->lock);
		io_put_sq_data(sqd);
	}

	if (copy_to_user(arg, new_count, sizeof(new_count)))
		return -EFAULT;

	/* that's it for SQPOLL, only the SQPOLL task creates requests */
	if (sqd)
		return 0;

	/* now propagate the restriction to all registered users */
	list_for_each_entry(node, &ctx->tctx_list, ctx_node) {
		struct io_uring_task *tctx = node->task->io_uring;

		if (WARN_ON_ONCE(!tctx->io_wq))
			continue;

		for (i = 0; i < ARRAY_SIZE(new_count); i++)
			new_count[i] = ctx->iowq_limits[i];
		/* ignore errors, it always returns zero anyway */
		(void)io_wq_max_workers(tctx->io_wq, new_count);
	}
	return 0;
err:
	if (sqd) {
		mutex_unlock(&sqd->lock);
		io_put_sq_data(sqd);
	}
	return ret;
}

static int io_register_pbuf_ring(struct io_ring_ctx *ctx, void __user *arg)
{
	struct io_uring_buf_ring *br;
	struct io_uring_buf_reg reg;
	struct io_buffer_list *bl;
	struct page **pages;
	int nr_pages;

	if (copy_from_user(&reg, arg, sizeof(reg)))
		return -EFAULT;

	if (reg.pad || reg.resv[0] || reg.resv[1] || reg.resv[2])
		return -EINVAL;
	if (!reg.ring_addr)
		return -EFAULT;
	if (reg.ring_addr & ~PAGE_MASK)
		return -EINVAL;
	if (!is_power_of_2(reg.ring_entries))
		return -EINVAL;

	if (unlikely(reg.bgid < BGID_ARRAY && !ctx->io_bl)) {
		int ret = io_init_bl_list(ctx);
		if (ret)
			return ret;
	}

	bl = io_buffer_get_list(ctx, reg.bgid);
	if (bl) {
		/* if mapped buffer ring OR classic exists, don't allow */
		if (bl->buf_nr_pages || !list_empty(&bl->buf_list))
			return -EEXIST;
	} else {
		bl = kzalloc(sizeof(*bl), GFP_KERNEL);
		if (!bl)
			return -ENOMEM;
	}

	pages = io_pin_pages(reg.ring_addr,
			     struct_size(br, bufs, reg.ring_entries),
			     &nr_pages);
	if (IS_ERR(pages)) {
		kfree(bl);
		return PTR_ERR(pages);
	}

	br = page_address(pages[0]);
	bl->buf_pages = pages;
	bl->buf_nr_pages = nr_pages;
	bl->nr_entries = reg.ring_entries;
	bl->buf_ring = br;
	bl->mask = reg.ring_entries - 1;
	io_buffer_add_list(ctx, bl, reg.bgid);
	return 0;
}

static int io_unregister_pbuf_ring(struct io_ring_ctx *ctx, void __user *arg)
{
	struct io_uring_buf_reg reg;
	struct io_buffer_list *bl;

	if (copy_from_user(&reg, arg, sizeof(reg)))
		return -EFAULT;
	if (reg.pad || reg.resv[0] || reg.resv[1] || reg.resv[2])
		return -EINVAL;

	bl = io_buffer_get_list(ctx, reg.bgid);
	if (!bl)
		return -ENOENT;
	if (!bl->buf_nr_pages)
		return -EINVAL;

	__io_remove_buffers(ctx, bl, -1U);
	if (bl->bgid >= BGID_ARRAY) {
		xa_erase(&ctx->io_bl_xa, bl->bgid);
		kfree(bl);
	}
	return 0;
}

static int __io_uring_register(struct io_ring_ctx *ctx, unsigned opcode,
			       void __user *arg, unsigned nr_args)
	__releases(ctx->uring_lock)
	__acquires(ctx->uring_lock)
{
	int ret;

	/*
	 * We're inside the ring mutex, if the ref is already dying, then
	 * someone else killed the ctx or is already going through
	 * io_uring_register().
	 */
	if (percpu_ref_is_dying(&ctx->refs))
		return -ENXIO;

	if (ctx->restricted) {
		if (opcode >= IORING_REGISTER_LAST)
			return -EINVAL;
		opcode = array_index_nospec(opcode, IORING_REGISTER_LAST);
		if (!test_bit(opcode, ctx->restrictions.register_op))
			return -EACCES;
	}

	switch (opcode) {
	case IORING_REGISTER_BUFFERS:
		ret = -EFAULT;
		if (!arg)
			break;
		ret = io_sqe_buffers_register(ctx, arg, nr_args, NULL);
		break;
	case IORING_UNREGISTER_BUFFERS:
		ret = -EINVAL;
		if (arg || nr_args)
			break;
		ret = io_sqe_buffers_unregister(ctx);
		break;
	case IORING_REGISTER_FILES:
		ret = -EFAULT;
		if (!arg)
			break;
		ret = io_sqe_files_register(ctx, arg, nr_args, NULL);
		break;
	case IORING_UNREGISTER_FILES:
		ret = -EINVAL;
		if (arg || nr_args)
			break;
		ret = io_sqe_files_unregister(ctx);
		break;
	case IORING_REGISTER_FILES_UPDATE:
		ret = io_register_files_update(ctx, arg, nr_args);
		break;
	case IORING_REGISTER_EVENTFD:
		ret = -EINVAL;
		if (nr_args != 1)
			break;
		ret = io_eventfd_register(ctx, arg, 0);
		break;
	case IORING_REGISTER_EVENTFD_ASYNC:
		ret = -EINVAL;
		if (nr_args != 1)
			break;
		ret = io_eventfd_register(ctx, arg, 1);
		break;
	case IORING_UNREGISTER_EVENTFD:
		ret = -EINVAL;
		if (arg || nr_args)
			break;
		ret = io_eventfd_unregister(ctx);
		break;
	case IORING_REGISTER_PROBE:
		ret = -EINVAL;
		if (!arg || nr_args > 256)
			break;
		ret = io_probe(ctx, arg, nr_args);
		break;
	case IORING_REGISTER_PERSONALITY:
		ret = -EINVAL;
		if (arg || nr_args)
			break;
		ret = io_register_personality(ctx);
		break;
	case IORING_UNREGISTER_PERSONALITY:
		ret = -EINVAL;
		if (arg)
			break;
		ret = io_unregister_personality(ctx, nr_args);
		break;
	case IORING_REGISTER_ENABLE_RINGS:
		ret = -EINVAL;
		if (arg || nr_args)
			break;
		ret = io_register_enable_rings(ctx);
		break;
	case IORING_REGISTER_RESTRICTIONS:
		ret = io_register_restrictions(ctx, arg, nr_args);
		break;
	case IORING_REGISTER_FILES2:
		ret = io_register_rsrc(ctx, arg, nr_args, IORING_RSRC_FILE);
		break;
	case IORING_REGISTER_FILES_UPDATE2:
		ret = io_register_rsrc_update(ctx, arg, nr_args,
					      IORING_RSRC_FILE);
		break;
	case IORING_REGISTER_BUFFERS2:
		ret = io_register_rsrc(ctx, arg, nr_args, IORING_RSRC_BUFFER);
		break;
	case IORING_REGISTER_BUFFERS_UPDATE:
		ret = io_register_rsrc_update(ctx, arg, nr_args,
					      IORING_RSRC_BUFFER);
		break;
	case IORING_REGISTER_IOWQ_AFF:
		ret = -EINVAL;
		if (!arg || !nr_args)
			break;
		ret = io_register_iowq_aff(ctx, arg, nr_args);
		break;
	case IORING_UNREGISTER_IOWQ_AFF:
		ret = -EINVAL;
		if (arg || nr_args)
			break;
		ret = io_unregister_iowq_aff(ctx);
		break;
	case IORING_REGISTER_IOWQ_MAX_WORKERS:
		ret = -EINVAL;
		if (!arg || nr_args != 2)
			break;
		ret = io_register_iowq_max_workers(ctx, arg);
		break;
	case IORING_REGISTER_RING_FDS:
		ret = io_ringfd_register(ctx, arg, nr_args);
		break;
	case IORING_UNREGISTER_RING_FDS:
		ret = io_ringfd_unregister(ctx, arg, nr_args);
		break;
	case IORING_REGISTER_PBUF_RING:
		ret = -EINVAL;
		if (!arg || nr_args != 1)
			break;
		ret = io_register_pbuf_ring(ctx, arg);
		break;
	case IORING_UNREGISTER_PBUF_RING:
		ret = -EINVAL;
		if (!arg || nr_args != 1)
			break;
		ret = io_unregister_pbuf_ring(ctx, arg);
		break;
	default:
		ret = -EINVAL;
		break;
	}

	return ret;
}

SYSCALL_DEFINE4(io_uring_register, unsigned int, fd, unsigned int, opcode,
		void __user *, arg, unsigned int, nr_args)
{
	struct io_ring_ctx *ctx;
	long ret = -EBADF;
	struct fd f;

	f = fdget(fd);
	if (!f.file)
		return -EBADF;

	ret = -EOPNOTSUPP;
	if (f.file->f_op != &io_uring_fops)
		goto out_fput;

	ctx = f.file->private_data;

	io_run_task_work();

	mutex_lock(&ctx->uring_lock);
	ret = __io_uring_register(ctx, opcode, arg, nr_args);
	mutex_unlock(&ctx->uring_lock);
	trace_io_uring_register(ctx, opcode, ctx->nr_user_files, ctx->nr_user_bufs, ret);
out_fput:
	fdput(f);
	return ret;
}

static int __init io_uring_init(void)
{
#define __BUILD_BUG_VERIFY_ELEMENT(stype, eoffset, etype, ename) do { \
	BUILD_BUG_ON(offsetof(stype, ename) != eoffset); \
	BUILD_BUG_ON(sizeof(etype) != sizeof_field(stype, ename)); \
} while (0)

#define BUILD_BUG_SQE_ELEM(eoffset, etype, ename) \
	__BUILD_BUG_VERIFY_ELEMENT(struct io_uring_sqe, eoffset, etype, ename)
	BUILD_BUG_ON(sizeof(struct io_uring_sqe) != 64);
	BUILD_BUG_SQE_ELEM(0,  __u8,   opcode);
	BUILD_BUG_SQE_ELEM(1,  __u8,   flags);
	BUILD_BUG_SQE_ELEM(2,  __u16,  ioprio);
	BUILD_BUG_SQE_ELEM(4,  __s32,  fd);
	BUILD_BUG_SQE_ELEM(8,  __u64,  off);
	BUILD_BUG_SQE_ELEM(8,  __u64,  addr2);
	BUILD_BUG_SQE_ELEM(16, __u64,  addr);
	BUILD_BUG_SQE_ELEM(16, __u64,  splice_off_in);
	BUILD_BUG_SQE_ELEM(24, __u32,  len);
	BUILD_BUG_SQE_ELEM(28,     __kernel_rwf_t, rw_flags);
	BUILD_BUG_SQE_ELEM(28, /* compat */   int, rw_flags);
	BUILD_BUG_SQE_ELEM(28, /* compat */ __u32, rw_flags);
	BUILD_BUG_SQE_ELEM(28, __u32,  fsync_flags);
	BUILD_BUG_SQE_ELEM(28, /* compat */ __u16,  poll_events);
	BUILD_BUG_SQE_ELEM(28, __u32,  poll32_events);
	BUILD_BUG_SQE_ELEM(28, __u32,  sync_range_flags);
	BUILD_BUG_SQE_ELEM(28, __u32,  msg_flags);
	BUILD_BUG_SQE_ELEM(28, __u32,  timeout_flags);
	BUILD_BUG_SQE_ELEM(28, __u32,  accept_flags);
	BUILD_BUG_SQE_ELEM(28, __u32,  cancel_flags);
	BUILD_BUG_SQE_ELEM(28, __u32,  open_flags);
	BUILD_BUG_SQE_ELEM(28, __u32,  statx_flags);
	BUILD_BUG_SQE_ELEM(28, __u32,  fadvise_advice);
	BUILD_BUG_SQE_ELEM(28, __u32,  splice_flags);
	BUILD_BUG_SQE_ELEM(32, __u64,  user_data);
	BUILD_BUG_SQE_ELEM(40, __u16,  buf_index);
	BUILD_BUG_SQE_ELEM(40, __u16,  buf_group);
	BUILD_BUG_SQE_ELEM(42, __u16,  personality);
	BUILD_BUG_SQE_ELEM(44, __s32,  splice_fd_in);
	BUILD_BUG_SQE_ELEM(44, __u32,  file_index);
	BUILD_BUG_SQE_ELEM(48, __u64,  addr3);

	BUILD_BUG_ON(sizeof(struct io_uring_files_update) !=
		     sizeof(struct io_uring_rsrc_update));
	BUILD_BUG_ON(sizeof(struct io_uring_rsrc_update) >
		     sizeof(struct io_uring_rsrc_update2));

	/* ->buf_index is u16 */
	BUILD_BUG_ON(IORING_MAX_REG_BUFFERS >= (1u << 16));
	BUILD_BUG_ON(BGID_ARRAY * sizeof(struct io_buffer_list) > PAGE_SIZE);
	BUILD_BUG_ON(offsetof(struct io_uring_buf_ring, bufs) != 0);
	BUILD_BUG_ON(offsetof(struct io_uring_buf, resv) !=
		     offsetof(struct io_uring_buf_ring, tail));

	/* should fit into one byte */
	BUILD_BUG_ON(SQE_VALID_FLAGS >= (1 << 8));
	BUILD_BUG_ON(SQE_COMMON_FLAGS >= (1 << 8));
	BUILD_BUG_ON((SQE_VALID_FLAGS | SQE_COMMON_FLAGS) != SQE_VALID_FLAGS);

	BUILD_BUG_ON(ARRAY_SIZE(io_op_defs) != IORING_OP_LAST);
	BUILD_BUG_ON(__REQ_F_LAST_BIT > 8 * sizeof(int));

	BUILD_BUG_ON(sizeof(atomic_t) != sizeof(u32));

	BUILD_BUG_ON(sizeof(struct io_uring_cmd) > 64);

	req_cachep = KMEM_CACHE(io_kiocb, SLAB_HWCACHE_ALIGN | SLAB_PANIC |
				SLAB_ACCOUNT);
	return 0;
};
__initcall(io_uring_init);<|MERGE_RESOLUTION|>--- conflicted
+++ resolved
@@ -12155,14 +12155,8 @@
 out:
 	percpu_ref_put(&ctx->refs);
 out_fput:
-<<<<<<< HEAD
-	if (!(flags & IORING_ENTER_REGISTERED_RING))
-		fdput(f);
+	fdput(f);
 	return ret;
-=======
-	fdput(f);
-	return submitted ? submitted : ret;
->>>>>>> 6319194e
 }
 
 #ifdef CONFIG_PROC_FS
