--- conflicted
+++ resolved
@@ -156,21 +156,14 @@
 					break;
 		}
 
-<<<<<<< HEAD
-		if (in4_pton(p, q - p, (u8 *)&x[0], -1, &stop))
-			family = AF_INET;
-		else if (in6_pton(p, q - p, (u8 *)x, -1, &stop))
-			family = AF_INET6;
-		else
-=======
 		if (in4_pton(p, q - p, (u8 *)&x[0], -1, &stop)) {
 			family = AF_INET;
 		} else if (in6_pton(p, q - p, (u8 *)x, -1, &stop)) {
 			family = AF_INET6;
 		} else {
 			problem = "family";
->>>>>>> 0e9b4a82
 			goto bad_address;
+		}
 
 		p = q;
 		if (stop != p) {
@@ -211,11 +204,6 @@
 			afs_merge_fs_addr4(alist, x[0], xport);
 		else
 			afs_merge_fs_addr6(alist, x, xport);
-<<<<<<< HEAD
-
-	} while (p < end);
-=======
->>>>>>> 0e9b4a82
 
 	} while (p < end);
 
@@ -315,11 +303,8 @@
 			sizeof(alist->addrs[0]) * (alist->nr_addrs - i));
 
 	srx = &alist->addrs[i];
-<<<<<<< HEAD
-=======
 	srx->srx_family = AF_RXRPC;
 	srx->transport_type = SOCK_DGRAM;
->>>>>>> 0e9b4a82
 	srx->transport_len = sizeof(srx->transport.sin);
 	srx->transport.sin.sin_family = AF_INET;
 	srx->transport.sin.sin_port = htons(port);
@@ -358,11 +343,8 @@
 			sizeof(alist->addrs[0]) * (alist->nr_addrs - i));
 
 	srx = &alist->addrs[i];
-<<<<<<< HEAD
-=======
 	srx->srx_family = AF_RXRPC;
 	srx->transport_type = SOCK_DGRAM;
->>>>>>> 0e9b4a82
 	srx->transport_len = sizeof(srx->transport.sin6);
 	srx->transport.sin6.sin6_family = AF_INET6;
 	srx->transport.sin6.sin6_port = htons(port);
