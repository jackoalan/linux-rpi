--- conflicted
+++ resolved
@@ -30,11 +30,7 @@
 
 extern u64 hv_current_partition_id;
 
-<<<<<<< HEAD
-extern union hv_ghcb  __percpu **hv_ghcb_pg;
-=======
 extern union hv_ghcb * __percpu *hv_ghcb_pg;
->>>>>>> 754e0b0e
 
 int hv_call_deposit_pages(int node, u64 partition_id, u32 num_pages);
 int hv_call_add_logical_proc(int node, u32 lp_index, u32 acpi_id);
