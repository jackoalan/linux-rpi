# SPDX-License-Identifier: GPL-2.0
#
# Makefile for the linux ppc-specific parts of the memory manager.
#

ccflags-$(CONFIG_PPC64)	:= $(NO_MINIMAL_TOC)

obj-y				:= fault.o mem.o pgtable.o mmap.o \
				   init_$(BITS).o pgtable_$(BITS).o \
				   pgtable-frag.o \
				   init-common.o mmu_context.o drmem.o
<<<<<<< HEAD
obj-$(CONFIG_PPC_MMU_NOHASH)	+= mmu_context_nohash.o tlb_nohash.o \
				   tlb_nohash_low.o
obj-$(CONFIG_PPC_BOOK3E)	+= tlb_low_$(BITS)e.o
hash64-$(CONFIG_PPC_NATIVE)	:= hash_native_64.o
obj-$(CONFIG_PPC_BOOK3E_64)   += pgtable-book3e.o
obj-$(CONFIG_PPC_BOOK3S_64)	+= pgtable-hash64.o hash_utils_64.o slb.o \
				   $(hash64-y) mmu_context_book3s64.o \
				   pgtable-book3s64.o pgtable-frag.o
obj-$(CONFIG_PPC32)		+= pgtable-frag.o
obj-$(CONFIG_PPC_RADIX_MMU)	+= pgtable-radix.o tlb-radix.o
obj-$(CONFIG_PPC_BOOK3S_32)	+= ppc_mmu_32.o hash_low_32.o mmu_context_hash32.o
obj-$(CONFIG_PPC_BOOK3S)	+= tlb_hash$(BITS).o
ifdef CONFIG_PPC_BOOK3S_64
obj-$(CONFIG_PPC_4K_PAGES)	+= hash64_4k.o
obj-$(CONFIG_PPC_64K_PAGES)	+= hash64_64k.o
endif
obj-$(CONFIG_40x)		+= 40x_mmu.o
obj-$(CONFIG_44x)		+= 44x_mmu.o
obj-$(CONFIG_PPC_8xx)		+= 8xx_mmu.o
obj-$(CONFIG_PPC_FSL_BOOK3E)	+= fsl_booke_mmu.o
=======
obj-$(CONFIG_PPC_MMU_NOHASH)	+= nohash/
obj-$(CONFIG_PPC_BOOK3S_32)	+= book3s32/
obj-$(CONFIG_PPC_BOOK3S_64)	+= book3s64/
>>>>>>> 0ecfebd2
obj-$(CONFIG_NEED_MULTIPLE_NODES) += numa.o
obj-$(CONFIG_PPC_MM_SLICES)	+= slice.o
obj-$(CONFIG_HUGETLB_PAGE)	+= hugetlbpage.o
obj-$(CONFIG_NOT_COHERENT_CACHE) += dma-noncoherent.o
obj-$(CONFIG_HIGHMEM)		+= highmem.o
obj-$(CONFIG_PPC_COPRO_BASE)	+= copro_fault.o
<<<<<<< HEAD
obj-$(CONFIG_SPAPR_TCE_IOMMU)	+= mmu_context_iommu.o
obj-$(CONFIG_PPC_PTDUMP)	+= ptdump/
obj-$(CONFIG_PPC_MEM_KEYS)	+= pkeys.o

# Disable kcov instrumentation on sensitive code
# This is necessary for booting with kcov enabled on book3e machines
KCOV_INSTRUMENT_tlb_nohash.o := n
KCOV_INSTRUMENT_fsl_booke_mmu.o := n

# Instrumenting the SLB fault path can lead to duplicate SLB entries
KCOV_INSTRUMENT_slb.o := n
=======
obj-$(CONFIG_PPC_PTDUMP)	+= ptdump/
obj-$(CONFIG_KASAN)		+= kasan/
>>>>>>> 0ecfebd2
<|MERGE_RESOLUTION|>--- conflicted
+++ resolved
@@ -9,51 +9,14 @@
 				   init_$(BITS).o pgtable_$(BITS).o \
 				   pgtable-frag.o \
 				   init-common.o mmu_context.o drmem.o
-<<<<<<< HEAD
-obj-$(CONFIG_PPC_MMU_NOHASH)	+= mmu_context_nohash.o tlb_nohash.o \
-				   tlb_nohash_low.o
-obj-$(CONFIG_PPC_BOOK3E)	+= tlb_low_$(BITS)e.o
-hash64-$(CONFIG_PPC_NATIVE)	:= hash_native_64.o
-obj-$(CONFIG_PPC_BOOK3E_64)   += pgtable-book3e.o
-obj-$(CONFIG_PPC_BOOK3S_64)	+= pgtable-hash64.o hash_utils_64.o slb.o \
-				   $(hash64-y) mmu_context_book3s64.o \
-				   pgtable-book3s64.o pgtable-frag.o
-obj-$(CONFIG_PPC32)		+= pgtable-frag.o
-obj-$(CONFIG_PPC_RADIX_MMU)	+= pgtable-radix.o tlb-radix.o
-obj-$(CONFIG_PPC_BOOK3S_32)	+= ppc_mmu_32.o hash_low_32.o mmu_context_hash32.o
-obj-$(CONFIG_PPC_BOOK3S)	+= tlb_hash$(BITS).o
-ifdef CONFIG_PPC_BOOK3S_64
-obj-$(CONFIG_PPC_4K_PAGES)	+= hash64_4k.o
-obj-$(CONFIG_PPC_64K_PAGES)	+= hash64_64k.o
-endif
-obj-$(CONFIG_40x)		+= 40x_mmu.o
-obj-$(CONFIG_44x)		+= 44x_mmu.o
-obj-$(CONFIG_PPC_8xx)		+= 8xx_mmu.o
-obj-$(CONFIG_PPC_FSL_BOOK3E)	+= fsl_booke_mmu.o
-=======
 obj-$(CONFIG_PPC_MMU_NOHASH)	+= nohash/
 obj-$(CONFIG_PPC_BOOK3S_32)	+= book3s32/
 obj-$(CONFIG_PPC_BOOK3S_64)	+= book3s64/
->>>>>>> 0ecfebd2
 obj-$(CONFIG_NEED_MULTIPLE_NODES) += numa.o
 obj-$(CONFIG_PPC_MM_SLICES)	+= slice.o
 obj-$(CONFIG_HUGETLB_PAGE)	+= hugetlbpage.o
 obj-$(CONFIG_NOT_COHERENT_CACHE) += dma-noncoherent.o
 obj-$(CONFIG_HIGHMEM)		+= highmem.o
 obj-$(CONFIG_PPC_COPRO_BASE)	+= copro_fault.o
-<<<<<<< HEAD
-obj-$(CONFIG_SPAPR_TCE_IOMMU)	+= mmu_context_iommu.o
 obj-$(CONFIG_PPC_PTDUMP)	+= ptdump/
-obj-$(CONFIG_PPC_MEM_KEYS)	+= pkeys.o
-
-# Disable kcov instrumentation on sensitive code
-# This is necessary for booting with kcov enabled on book3e machines
-KCOV_INSTRUMENT_tlb_nohash.o := n
-KCOV_INSTRUMENT_fsl_booke_mmu.o := n
-
-# Instrumenting the SLB fault path can lead to duplicate SLB entries
-KCOV_INSTRUMENT_slb.o := n
-=======
-obj-$(CONFIG_PPC_PTDUMP)	+= ptdump/
-obj-$(CONFIG_KASAN)		+= kasan/
->>>>>>> 0ecfebd2
+obj-$(CONFIG_KASAN)		+= kasan/