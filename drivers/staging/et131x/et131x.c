--- conflicted
+++ resolved
@@ -3874,11 +3874,7 @@
 	}
 
 	phydev = phy_connect(netdev, dev_name(&phydev->dev),
-<<<<<<< HEAD
 			     &et131x_adjust_link, PHY_INTERFACE_MODE_MII);
-=======
-			     &et131x_adjust_link, 0, PHY_INTERFACE_MODE_MII);
->>>>>>> 951348b3
 
 	if (IS_ERR(phydev)) {
 		dev_err(&adapter->pdev->dev, "Could not attach to PHY\n");
