/*
 * Copyright 2016 Advanced Micro Devices, Inc.
 *
 * Permission is hereby granted, free of charge, to any person obtaining a
 * copy of this software and associated documentation files (the "Software"),
 * to deal in the Software without restriction, including without limitation
 * the rights to use, copy, modify, merge, publish, distribute, sublicense,
 * and/or sell copies of the Software, and to permit persons to whom the
 * Software is furnished to do so, subject to the following conditions:
 *
 * The above copyright notice and this permission notice shall be included in
 * all copies or substantial portions of the Software.
 *
 * THE SOFTWARE IS PROVIDED "AS IS", WITHOUT WARRANTY OF ANY KIND, EXPRESS OR
 * IMPLIED, INCLUDING BUT NOT LIMITED TO THE WARRANTIES OF MERCHANTABILITY,
 * FITNESS FOR A PARTICULAR PURPOSE AND NONINFRINGEMENT.  IN NO EVENT SHALL
 * THE COPYRIGHT HOLDER(S) OR AUTHOR(S) BE LIABLE FOR ANY CLAIM, DAMAGES OR
 * OTHER LIABILITY, WHETHER IN AN ACTION OF CONTRACT, TORT OR OTHERWISE,
 * ARISING FROM, OUT OF OR IN CONNECTION WITH THE SOFTWARE OR THE USE OR
 * OTHER DEALINGS IN THE SOFTWARE.
 *
 */

#ifndef __GFXHUB_V1_0_H__
#define __GFXHUB_V1_0_H__

int gfxhub_v1_0_gart_enable(struct amdgpu_device *adev);
void gfxhub_v1_0_gart_disable(struct amdgpu_device *adev);
void gfxhub_v1_0_set_fault_enable_default(struct amdgpu_device *adev,
					  bool value);
void gfxhub_v1_0_init(struct amdgpu_device *adev);
u64 gfxhub_v1_0_get_mc_fb_offset(struct amdgpu_device *adev);
<<<<<<< HEAD
extern const struct amd_ip_funcs gfxhub_v1_0_ip_funcs;
extern const struct amdgpu_ip_block_version gfxhub_v1_0_ip_block;
=======
>>>>>>> bb176f67

#endif<|MERGE_RESOLUTION|>--- conflicted
+++ resolved
@@ -30,10 +30,5 @@
 					  bool value);
 void gfxhub_v1_0_init(struct amdgpu_device *adev);
 u64 gfxhub_v1_0_get_mc_fb_offset(struct amdgpu_device *adev);
-<<<<<<< HEAD
-extern const struct amd_ip_funcs gfxhub_v1_0_ip_funcs;
-extern const struct amdgpu_ip_block_version gfxhub_v1_0_ip_block;
-=======
->>>>>>> bb176f67
 
 #endif