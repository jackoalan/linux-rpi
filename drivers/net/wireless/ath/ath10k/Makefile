--- conflicted
+++ resolved
@@ -30,11 +30,8 @@
 obj-$(CONFIG_ATH10K_SDIO) += ath10k_sdio.o
 ath10k_sdio-y += sdio.o
 
-<<<<<<< HEAD
-=======
 obj-$(CONFIG_ATH10K_USB) += ath10k_usb.o
 ath10k_usb-y += usb.o
 
->>>>>>> bb176f67
 # for tracing framework to find trace.h
 CFLAGS_trace.o := -I$(src)