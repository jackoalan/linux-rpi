--- conflicted
+++ resolved
@@ -1525,15 +1525,9 @@
 	release_child_resources(r);
 	if (!release_resource(r)) {
 		type = old_flags = r->flags & PCI_RES_TYPE_MASK;
-<<<<<<< HEAD
 		pci_info(dev, "resource %d %pR released\n",
 			 PCI_BRIDGE_RESOURCES + idx, r);
-		/* keep the old size */
-=======
-		pci_printk(KERN_DEBUG, dev, "resource %d %pR released\n",
-					PCI_BRIDGE_RESOURCES + idx, r);
 		/* Keep the old size */
->>>>>>> 0d607618
 		r->end = resource_size(r) - 1;
 		r->start = 0;
 		r->flags = 0;
