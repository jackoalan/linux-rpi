--- conflicted
+++ resolved
@@ -1462,11 +1462,7 @@
  */
 int ubi_bitflip_check(struct ubi_device *ubi, int pnum, int force)
 {
-<<<<<<< HEAD
-	int err;
-=======
 	int err = 0;
->>>>>>> 0ecfebd2
 	struct ubi_wl_entry *e;
 
 	if (pnum < 0 || pnum >= ubi->peb_count) {
