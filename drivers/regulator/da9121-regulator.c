--- conflicted
+++ resolved
@@ -847,7 +847,6 @@
 	case DA9121_SUBTYPE_DA9121:
 		type = "DA9121";
 		config_match = (variant_vrc == DA9121_VARIANT_VRC);
-<<<<<<< HEAD
 		break;
 	case DA9121_SUBTYPE_DA9130:
 		type = "DA9130";
@@ -865,25 +864,6 @@
 		type = "DA9122";
 		config_match = (variant_vrc == DA9122_VARIANT_VRC);
 		break;
-=======
-		break;
-	case DA9121_SUBTYPE_DA9130:
-		type = "DA9130";
-		config_match = (variant_vrc == DA9130_VARIANT_VRC);
-		break;
-	case DA9121_SUBTYPE_DA9220:
-		type = "DA9220";
-		config_match = (variant_vrc == DA9220_VARIANT_VRC);
-		break;
-	case DA9121_SUBTYPE_DA9132:
-		type = "DA9132";
-		config_match = (variant_vrc == DA9132_VARIANT_VRC);
-		break;
-	case DA9121_SUBTYPE_DA9122:
-		type = "DA9122";
-		config_match = (variant_vrc == DA9122_VARIANT_VRC);
-		break;
->>>>>>> 8e0eb2fb
 	case DA9121_SUBTYPE_DA9131:
 		type = "DA9131";
 		config_match = (variant_vrc == DA9131_VARIANT_VRC);
@@ -935,21 +915,12 @@
 	case DA9121_SUBTYPE_DA9121:
 	case DA9121_SUBTYPE_DA9130:
 		chip->variant_id = DA9121_TYPE_DA9121_DA9130;
-<<<<<<< HEAD
 		regmap = &da9121_1ch_regmap_config;
 		break;
 	case DA9121_SUBTYPE_DA9217:
 		chip->variant_id = DA9121_TYPE_DA9217;
 		regmap = &da9121_1ch_regmap_config;
 		break;
-=======
-		regmap = &da9121_1ch_regmap_config;
-		break;
-	case DA9121_SUBTYPE_DA9217:
-		chip->variant_id = DA9121_TYPE_DA9217;
-		regmap = &da9121_1ch_regmap_config;
-		break;
->>>>>>> 8e0eb2fb
 	case DA9121_SUBTYPE_DA9122:
 	case DA9121_SUBTYPE_DA9131:
 		chip->variant_id = DA9121_TYPE_DA9122_DA9131;
